from qiskit.qasm2 import dumps
from dash import Dash, html, dcc, Input, Output, callback, no_update
from divi.simulator.parallel_simulator import ParallelSimulator
from divi.services.qoro_service import QoroService
from divi.qprog.vqe import VQE, Ansatze, Optimizers
import plotly.express as px
import plotly.graph_objects as go
import dash_bootstrap_components as dbc
import pandas as pd
<<<<<<< HEAD
import numpy as np

from divi.qprog import VQE, VQEAnsatze, Optimizers
from divi.services.qoro_service import QoroService

from dash import Dash, html, dcc, Input, Output, callback, no_update
=======
import sys
sys.path.append("/Users/salahedeenissa/PycharmProjects/qoro/divi/divi")
sys.path.append("/Users/salahedeenissa/PycharmProjects/pythonProject3/divi")
>>>>>>> aa59a3d9


app = Dash(__name__)
app = Dash(external_stylesheets=[dbc.themes.BOOTSTRAP])
<<<<<<< HEAD
fig = go.Figure()
fig2 = go.Figure()

fig = go.Figure()
fig.update_layout(
    title={"text": "Energy vs Bond Length", "x": 0.5},  # Center the title
    title_font={"size": 20},  # Optional: Adjust the font size
)

fig2 = go.Figure()
fig2.update_layout(
    title={"text": "VQE Iterations", "x": 0.5},  # Center the title
    title_font={"size": 20},  # Optional: Adjust the font size
=======
app.layout = html.Div(
    html.Div([html.H2("VQE Results"),
              html.H4("Energy vs Bond Length"),
              dcc.Graph(id="energy-graph", figure={}),
              dcc.Graph(id="iterations", figure={}),
              dcc.Graph(id="runtime", figure={}),
              dcc.Loading(id="loading-1", type="default",
                          children=html.Div(id="loading-output-1")),
              html.Button('Start VQE', id='start-button', n_clicks=0),
              html.Button('Start ZNE VQE', id='zne-button', n_clicks=0),
              html.Button('Start Noisy VQE', id='noisy-button', n_clicks=0),
              html.Div(id='state', children=None)
              ])
>>>>>>> aa59a3d9
)

app.layout = html.Div([
    html.H1("Simulating the H2 Molecule with VQE",
            style={"padding": "20px", "textAlign": "center", "color": "#333", "fontFamily": "Arial, sans-serif"}),
    html.Div([
        html.Div(
            [
                dcc.Graph(id="energy-graph", figure=fig)
            ],
            style={"width": "48%", "display": "inline-block",
                   "padding": "10px", "boxShadow": "0 4px 6px rgba(0, 0, 0, 0.1)"}
        ),
        html.Div(
            [
                dcc.Graph(id="iterations", figure=fig2),
            ],
            style={"width": "48%", "display": "inline-block", "float": "right",
                   "padding": "10px", "boxShadow": "0 4px 6px rgba(0, 0, 0, 0.1)"}
        )],
        style={"width": "95%", "margin": "auto"}),
    dcc.Loading(
        id="loading-1",
        type="default",
        children=html.Div(id="loading-output-1"),
        style={"padding": "20px", "margin-top": "35px"}
    ),
    html.Div(
        [
            html.Button('Run VQE',
                        id='start-button',
                        n_clicks=0,
                        style={
                            "width": "120px",
                            "padding": "10px 20px",
                            "backgroundColor": "#4CAF50",
                            "color": "white",
                            "border": "none",
                            "margin-top": "35px",
                            "borderRadius": "5px",
                            "cursor": "pointer",
                            "fontSize": "16px",
                            "fontWeight": "bold",
                            "boxShadow": "0 4px 6px rgba(0, 0, 0, 0.1)",
                            "transition": "background-color 0.3s, transform 0.2s"
                        }),
        ],
        style={
            "display": "flex",
            "justifyContent": "center",  # Centers horizontally
            "alignItems": "center",  # Centers vertically (if needed)
            "padding": "20px"
        }  # Adds spacing around the button
    ),

])

app.css.append_css({
    'external_url': 'https://codepen.io/chriddyp/pen/bWLwgP.css'
})

# q_service = QoroService("71ec99c9c94cf37499a2b725244beac1f51b8ee4")
q_service = None
<<<<<<< HEAD
vqe_problem = VQE(
    symbols=["H", "H"],
    bond_length=[0.5, 1, 1.5],
    coordinate_structure=[(0, 0, -0.5), (0, 0, 0.5)],
    ansatz=[VQEAnsatze.HARTREE_FOCK],
    optimizer=Optimizers.NELDER_MEAD,
    shots=8000,
    max_iterations=5,
    qoro_service=None
)
=======
vqe_problem = VQE(symbols=["H", "H"],
                  bond_lengths=[0.5, 1.0, 1.5],
                  coordinate_structure=[(0, 0, -0.5), (0, 0, 0.5)],
                  ansatze=[Ansatze.HARTREE_FOCK],
                  optimizer=Optimizers.NELDER_MEAD,
                  qoro_service=q_service,
                  shots=500,
                  max_interations=1)


zne_vqe_problem = VQE(symbols=["H", "H"],
                      bond_lengths=[0.5, 1.0, 1.5],
                      coordinate_structure=[(0, 0, -0.5), (0, 0, 0.5)],
                      ansatze=[Ansatze.HARTREE_FOCK],
                      optimizer=Optimizers.MONTE_CARLO,
                      qoro_service=q_service,
                      #   zne=True,
                      #   noise=0.01,
                      shots=500,
                      max_interations=5)

noisy_vqe_problem = VQE(symbols=["H", "H"],
                        bond_lengths=[0.5, 1.0, 1.5],
                        coordinate_structure=[(0, 0, -0.5), (0, 0, 0.5)],
                        ansatze=[Ansatze.HARTREE_FOCK],
                        optimizer=Optimizers.MONTE_CARLO,
                        qoro_service=q_service,
                        # noise=0.01,
                        # shots=500,
                        max_interations=5)
>>>>>>> aa59a3d9


@app.callback(
    Output('start-button', 'disabled'),
    Input('start-button', 'n_clicks'),
    prevent_initial_call=True  # Don't disable the button on page load
)
def disable_button(n_clicks):
    if n_clicks > 0:
        return True  # Disable the button after it is clicked
    return False


@callback(
<<<<<<< HEAD
    [Output(component_id="energy-graph", component_property="figure"),
     Output(component_id="iterations", component_property="figure"),
     Output(component_id="loading-1", component_property="children")],
    Input('start-button', 'n_clicks')
)
def run_vqe(n_clicks):
=======
    [Output(component_id="energy-graph", component_property="figure", allow_duplicate=True),
     Output(component_id="iterations",
            component_property="figure", allow_duplicate=True),
     Output(component_id="runtime",
            component_property="figure", allow_duplicate=True),
     Output("loading-1", "children", allow_duplicate=True),],
    Input('start-button', 'n_clicks'),
    prevent_initial_call=True,
)
def run_vqe(n_clicks):
    fig = go.Figure()
    fig2 = go.Figure()
    fig3 = go.Figure()
>>>>>>> aa59a3d9
    if n_clicks > 0:
        vqe_problem.run()
        energies = vqe_problem.energies[vqe_problem.current_iteration - 1]
        for ansatz in vqe_problem.ansatze:
            ys = []
            for i in range(len(vqe_problem.bond_lengths)):
                ys.append(energies[i][ansatz][0])
            fig.add_trace(go.Scatter(x=vqe_problem.bond_lengths,
<<<<<<< HEAD
                          y=ys, mode='lines+markers', name=ansatz.name))

            data = []

            for energy in vqe_problem.energies:
                data.append(energy[0][ansatz][0])

            fig2.add_trace(go.Scatter(x=list(range(1, len(data) + 1)),
                                      y=data, mode='lines+markers', name=ansatz.name))

        fig.update_layout(title="Energy vs Bond Length",
                          xaxis_title="Bond Length", yaxis_title="Energy")
        fig2.update_layout(title="Energy vs Iterations",
                           xaxis_title="Iteration", yaxis_title="Energy")
        return fig, fig2, ""
    return {}, {}, no_update
=======
                          y=ys, mode='lines+markers', name=ansatz.name, line=dict(color='blue')))
        fig.update_layout(title="Energy vs Bond Length",
                          xaxis_title="Bond Length", yaxis_title="Energy", showlegend=True)

        data = []
        ansatz = vqe_problem.ansatze[0]
        for energy in vqe_problem.energies:
            data.append(energy[0][ansatz][0])
        fig2.add_trace(go.Scatter(x=list(range(1, len(data) + 1)),
                                  y=data, mode='lines+markers', name="Hartree Fock", line=dict(color='blue')))
        fig2.update_layout(title="Energy vs Iterations",
                           xaxis_title="Iteration", yaxis_title="Energy", showlegend=True)
        qasm_circuits = []
        for circuits in vqe_problem.circuits.values():
            qasm_circuits += [circuit.qasm_circuit for circuit in circuits]
        qpu_list = [i for i in range(1, 10)]
        simulators = [ParallelSimulator(
            num_processes=2, qpus=i) for i in qpu_list]
        runtimes = [simulator.runtime_estimate(
            qasm_circuits) for simulator in simulators]
        fig3.add_trace(go.Scatter(x=qpu_list, y=runtimes, mode='lines+markers', name='Runtimes',
                                  line=dict(color='blue')))
        fig3.update_layout(title="Runtime per Iteration vs QPUs", xaxis_title="Num. of QPUs",
                           yaxis_title="Runtime per Iteration", showlegend=True)

        return fig, fig2, fig3, "done"
    fig.update_layout(title="Energy vs Bond Length",
                      xaxis_title="Bond Length", yaxis_title="Energy", showlegend=True)
    fig2.update_layout(title="Energy vs Iterations",
                       xaxis_title="Iteration", yaxis_title="Energy", showlegend=True)
    fig3.update_layout(title="Runtime per Iteration vs QPUs",
                       xaxis_title="Num. of QPUs", yaxis_title="Runtime per Iteration", showlegend=True)

    return fig, fig2, fig3, no_update


@callback(
    [Output(component_id="energy-graph", component_property="figure", allow_duplicate=True),
     Output(component_id="iterations",
            component_property="figure", allow_duplicate=True),
     Output(component_id="runtime",
            component_property="figure", allow_duplicate=True),
     Output("loading-1", "children", allow_duplicate=True),],
    Input('zne-button', 'n_clicks'),
    Input('energy-graph', 'figure'),
    Input('iterations', 'figure'),
    Input('runtime', 'figure'),
    prevent_initial_call=True,
)
def run_zne_vqe(n_clicks, existing_figure1, existing_figure2, existing_figure3):
    if existing_figure1 is not None:
        fig = go.Figure(existing_figure1)
    else:
        fig = go.Figure()
    if existing_figure2 is not None:
        fig2 = go.Figure(existing_figure2)
    else:
        fig2 = go.Figure()
    if existing_figure3 is not None:
        fig3 = go.Figure(existing_figure3)
    else:
        fig3 = go.Figure()
    if n_clicks > 0:
        zne_vqe_problem.run()
        energies = zne_vqe_problem.energies[zne_vqe_problem.current_iteration - 1]
        for ansatz in zne_vqe_problem.ansatze:
            ys = []
            for i in range(len(zne_vqe_problem.bond_lengths)):
                ys.append(energies[i][ansatz][0])
            fig.add_trace(go.Scatter(x=zne_vqe_problem.bond_lengths,
                          y=ys, mode='lines+markers', name=f'{ansatz.name}, ZNE', line=dict(color='red')))
        fig.update_layout(title="Energy vs Bond Length",
                          xaxis_title="Bond Length", yaxis_title="Energy", showlegend=True)

        data = []
        ansatz = zne_vqe_problem.ansatze[0]
        for energy in zne_vqe_problem.energies:
            data.append(energy[0][ansatz][0])
        fig2.add_trace(go.Scatter(x=list(range(1, len(data) + 1)),
                                  y=data, mode='lines+markers', name=f'{ansatz.name}, ZNE', line=dict(color='red')))
        fig2.update_layout(title="Energy vs Iterations",
                           xaxis_title="Iteration", yaxis_title="Energy", showlegend=True)
        qasm_circuits = [dumps(circuit)
                         for circuit in zne_vqe_problem.zne_circuits]
        qpu_list = [i for i in range(1, 10)]
        simulators = [ParallelSimulator(
            num_processes=2, qpus=i) for i in qpu_list]
        runtimes = [simulator.runtime_estimate(
            qasm_circuits) for simulator in simulators]
        fig3.add_trace(go.Scatter(x=qpu_list, y=runtimes, mode='lines+markers', name='ZNE Runtimes',
                                  line=dict(color='red')))
        fig3.update_layout(title="Runtime per Iteration vs QPUs", xaxis_title="Num. of QPUs",
                           yaxis_title="Runtime per Iteration", showlegend=True)

        return fig, fig2, fig3, "done"
    fig.update_layout(title="Energy vs Bond Length",
                      xaxis_title="Bond Length", yaxis_title="Energy", showlegend=True)
    fig2.update_layout(title="Energy vs Iterations",
                       xaxis_title="Iteration", yaxis_title="Energy", showlegend=True)
    fig3.update_layout(title="Runtime per Iteration vs QPUs",
                       xaxis_title="Num. of QPUs", yaxis_title="Runtime per Iteration", showlegend=True)

    return fig, fig2, fig3, no_update


@callback(
    [Output(component_id="energy-graph", component_property="figure", allow_duplicate=True),
     Output(component_id="iterations",
            component_property="figure", allow_duplicate=True),
     Output("loading-1", "children", allow_duplicate=True),],
    Input('noisy-button', 'n_clicks'),
    Input('energy-graph', 'figure'),
    Input('iterations', 'figure'),
    prevent_initial_call=True,
)
def run_noisy_vqe(n_clicks, existing_figure1, existing_figure2):
    if existing_figure1 is not None:
        fig = go.Figure(existing_figure1)
    else:
        fig = go.Figure()
    if existing_figure2 is not None:
        fig2 = go.Figure(existing_figure2)
    else:
        fig2 = go.Figure()
    if n_clicks > 0:
        noisy_vqe_problem.run()
        energies = noisy_vqe_problem.energies[noisy_vqe_problem.current_iteration - 1]
        for ansatz in noisy_vqe_problem.ansatze:
            ys = []
            for i in range(len(noisy_vqe_problem.bond_lengths)):
                ys.append(energies[i][ansatz][0])
            fig.add_trace(go.Scatter(x=noisy_vqe_problem.bond_lengths,
                          y=ys, mode='lines+markers', name=f'{ansatz.name}, NOISY', line=dict(color='green')))
        fig.update_layout(title="Energy vs Bond Length",
                          xaxis_title="Bond Length", yaxis_title="Energy", showlegend=True)

        data = []
        ansatz = noisy_vqe_problem.ansatze[0]
        for energy in noisy_vqe_problem.energies:
            data.append(energy[0][ansatz][0])
        fig2.add_trace(go.Scatter(x=list(range(1, len(data) + 1)),
                                  y=data, mode='lines+markers', name=f'{ansatz.name}, NOISY', line=dict(color='green')))
        fig2.update_layout(title="Energy vs Iterations",
                           xaxis_title="Iteration", yaxis_title="Energy", showlegend=True)
        return fig, fig2, "done"
    fig.update_layout(title="Energy vs Bond Length",
                      xaxis_title="Bond Length", yaxis_title="Energy", showlegend=True)
    fig2.update_layout(title="Energy vs Iterations",
                       xaxis_title="Iteration", yaxis_title="Energy", showlegend=True)
    return fig, fig2, no_update
>>>>>>> aa59a3d9


if __name__ == "__main__":
    app.run(debug=True)<|MERGE_RESOLUTION|>--- conflicted
+++ resolved
@@ -1,3 +1,8 @@
+from qiskit.qasm2 import dumps
+from dash import Dash, html, dcc, Input, Output, callback, no_update
+from divi.simulator.parallel_simulator import ParallelSimulator
+from divi.services.qoro_service import QoroService
+from divi.qprog.vqe import VQE, Ansatze, Optimizers
 from qiskit.qasm2 import dumps
 from dash import Dash, html, dcc, Input, Output, callback, no_update
 from divi.simulator.parallel_simulator import ParallelSimulator
@@ -7,37 +12,10 @@
 import plotly.graph_objects as go
 import dash_bootstrap_components as dbc
 import pandas as pd
-<<<<<<< HEAD
-import numpy as np
-
-from divi.qprog import VQE, VQEAnsatze, Optimizers
-from divi.services.qoro_service import QoroService
-
-from dash import Dash, html, dcc, Input, Output, callback, no_update
-=======
-import sys
-sys.path.append("/Users/salahedeenissa/PycharmProjects/qoro/divi/divi")
-sys.path.append("/Users/salahedeenissa/PycharmProjects/pythonProject3/divi")
->>>>>>> aa59a3d9
-
-
-app = Dash(__name__)
+
+
+app = Dash()
 app = Dash(external_stylesheets=[dbc.themes.BOOTSTRAP])
-<<<<<<< HEAD
-fig = go.Figure()
-fig2 = go.Figure()
-
-fig = go.Figure()
-fig.update_layout(
-    title={"text": "Energy vs Bond Length", "x": 0.5},  # Center the title
-    title_font={"size": 20},  # Optional: Adjust the font size
-)
-
-fig2 = go.Figure()
-fig2.update_layout(
-    title={"text": "VQE Iterations", "x": 0.5},  # Center the title
-    title_font={"size": 20},  # Optional: Adjust the font size
-=======
 app.layout = html.Div(
     html.Div([html.H2("VQE Results"),
               html.H4("Energy vs Bond Length"),
@@ -51,82 +29,10 @@
               html.Button('Start Noisy VQE', id='noisy-button', n_clicks=0),
               html.Div(id='state', children=None)
               ])
->>>>>>> aa59a3d9
-)
-
-app.layout = html.Div([
-    html.H1("Simulating the H2 Molecule with VQE",
-            style={"padding": "20px", "textAlign": "center", "color": "#333", "fontFamily": "Arial, sans-serif"}),
-    html.Div([
-        html.Div(
-            [
-                dcc.Graph(id="energy-graph", figure=fig)
-            ],
-            style={"width": "48%", "display": "inline-block",
-                   "padding": "10px", "boxShadow": "0 4px 6px rgba(0, 0, 0, 0.1)"}
-        ),
-        html.Div(
-            [
-                dcc.Graph(id="iterations", figure=fig2),
-            ],
-            style={"width": "48%", "display": "inline-block", "float": "right",
-                   "padding": "10px", "boxShadow": "0 4px 6px rgba(0, 0, 0, 0.1)"}
-        )],
-        style={"width": "95%", "margin": "auto"}),
-    dcc.Loading(
-        id="loading-1",
-        type="default",
-        children=html.Div(id="loading-output-1"),
-        style={"padding": "20px", "margin-top": "35px"}
-    ),
-    html.Div(
-        [
-            html.Button('Run VQE',
-                        id='start-button',
-                        n_clicks=0,
-                        style={
-                            "width": "120px",
-                            "padding": "10px 20px",
-                            "backgroundColor": "#4CAF50",
-                            "color": "white",
-                            "border": "none",
-                            "margin-top": "35px",
-                            "borderRadius": "5px",
-                            "cursor": "pointer",
-                            "fontSize": "16px",
-                            "fontWeight": "bold",
-                            "boxShadow": "0 4px 6px rgba(0, 0, 0, 0.1)",
-                            "transition": "background-color 0.3s, transform 0.2s"
-                        }),
-        ],
-        style={
-            "display": "flex",
-            "justifyContent": "center",  # Centers horizontally
-            "alignItems": "center",  # Centers vertically (if needed)
-            "padding": "20px"
-        }  # Adds spacing around the button
-    ),
-
-])
-
-app.css.append_css({
-    'external_url': 'https://codepen.io/chriddyp/pen/bWLwgP.css'
-})
+)
 
 # q_service = QoroService("71ec99c9c94cf37499a2b725244beac1f51b8ee4")
 q_service = None
-<<<<<<< HEAD
-vqe_problem = VQE(
-    symbols=["H", "H"],
-    bond_length=[0.5, 1, 1.5],
-    coordinate_structure=[(0, 0, -0.5), (0, 0, 0.5)],
-    ansatz=[VQEAnsatze.HARTREE_FOCK],
-    optimizer=Optimizers.NELDER_MEAD,
-    shots=8000,
-    max_iterations=5,
-    qoro_service=None
-)
-=======
 vqe_problem = VQE(symbols=["H", "H"],
                   bond_lengths=[0.5, 1.0, 1.5],
                   coordinate_structure=[(0, 0, -0.5), (0, 0, 0.5)],
@@ -157,29 +63,19 @@
                         # noise=0.01,
                         # shots=500,
                         max_interations=5)
->>>>>>> aa59a3d9
-
-
-@app.callback(
-    Output('start-button', 'disabled'),
-    Input('start-button', 'n_clicks'),
-    prevent_initial_call=True  # Don't disable the button on page load
-)
-def disable_button(n_clicks):
-    if n_clicks > 0:
-        return True  # Disable the button after it is clicked
-    return False
-
-
-@callback(
-<<<<<<< HEAD
-    [Output(component_id="energy-graph", component_property="figure"),
-     Output(component_id="iterations", component_property="figure"),
-     Output(component_id="loading-1", component_property="children")],
+
+
+@callback(
+    Output(component_id="state", component_property="children"),
     Input('start-button', 'n_clicks')
 )
-def run_vqe(n_clicks):
-=======
+def started(n_clicks):
+    if n_clicks > 0:
+        return f"VQE Execution Started"
+    return ""
+
+
+@callback(
     [Output(component_id="energy-graph", component_property="figure", allow_duplicate=True),
      Output(component_id="iterations",
             component_property="figure", allow_duplicate=True),
@@ -193,7 +89,6 @@
     fig = go.Figure()
     fig2 = go.Figure()
     fig3 = go.Figure()
->>>>>>> aa59a3d9
     if n_clicks > 0:
         vqe_problem.run()
         energies = vqe_problem.energies[vqe_problem.current_iteration - 1]
@@ -202,24 +97,6 @@
             for i in range(len(vqe_problem.bond_lengths)):
                 ys.append(energies[i][ansatz][0])
             fig.add_trace(go.Scatter(x=vqe_problem.bond_lengths,
-<<<<<<< HEAD
-                          y=ys, mode='lines+markers', name=ansatz.name))
-
-            data = []
-
-            for energy in vqe_problem.energies:
-                data.append(energy[0][ansatz][0])
-
-            fig2.add_trace(go.Scatter(x=list(range(1, len(data) + 1)),
-                                      y=data, mode='lines+markers', name=ansatz.name))
-
-        fig.update_layout(title="Energy vs Bond Length",
-                          xaxis_title="Bond Length", yaxis_title="Energy")
-        fig2.update_layout(title="Energy vs Iterations",
-                           xaxis_title="Iteration", yaxis_title="Energy")
-        return fig, fig2, ""
-    return {}, {}, no_update
-=======
                           y=ys, mode='lines+markers', name=ansatz.name, line=dict(color='blue')))
         fig.update_layout(title="Energy vs Bond Length",
                           xaxis_title="Bond Length", yaxis_title="Energy", showlegend=True)
@@ -370,7 +247,6 @@
     fig2.update_layout(title="Energy vs Iterations",
                        xaxis_title="Iteration", yaxis_title="Energy", showlegend=True)
     return fig, fig2, no_update
->>>>>>> aa59a3d9
 
 
 if __name__ == "__main__":
