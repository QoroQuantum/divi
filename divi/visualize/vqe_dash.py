--- conflicted
+++ resolved
@@ -8,17 +8,7 @@
 import plotly.graph_objects as go
 import dash_bootstrap_components as dbc
 import plotly.graph_objects as go
-<<<<<<< HEAD
 from dash import Dash, Input, Output, callback, dcc, html, no_update
-=======
-from dash import Dash
-from dash import Input
-from dash import Output
-from dash import callback
-from dash import dcc
-from dash import html
-from dash import no_update
->>>>>>> b44dd521
 from qiskit.qasm2 import dumps
 
 from divi.qprog import VQE, Ansatze, Optimizers
@@ -27,7 +17,6 @@
 app = Dash()
 app = Dash(external_stylesheets=[dbc.themes.BOOTSTRAP])
 app.layout = html.Div(
-<<<<<<< HEAD
     html.Div(
         [
             html.H2("VQE Results"),
@@ -44,25 +33,10 @@
             html.Div(id="state", children=None),
         ]
     )
-=======
-    html.Div([html.H2("VQE Results"),
-              html.H4("Energy vs Bond Length"),
-              dcc.Graph(id="energy-graph", figure={}),
-              dcc.Graph(id="iterations", figure={}),
-              dcc.Graph(id="runtime", figure={}),
-              dcc.Loading(id="loading-1", type="default",
-                          children=html.Div(id="loading-output-1")),
-              html.Button('Start VQE', id='start-button', n_clicks=0),
-              html.Button('Start ZNE VQE', id='zne-button', n_clicks=0),
-              html.Button('Start Noisy VQE', id='noisy-button', n_clicks=0),
-              html.Div(id='state', children=None)
-              ])
->>>>>>> b44dd521
 )
 
 # q_service = QoroService("71ec99c9c94cf37499a2b725244beac1f51b8ee4")
 q_service = None
-<<<<<<< HEAD
 vqe_problem = VQE(
     symbols=["H", "H"],
     bond_lengths=[0.5, 1.0, 1.5],
@@ -99,38 +73,6 @@
     # shots=500,
     max_interations=5,
 )
-=======
-vqe_problem = VQE(symbols=["H", "H"],
-                  bond_lengths=[0.5, 1.0, 1.5],
-                  coordinate_structure=[(0, 0, -0.5), (0, 0, 0.5)],
-                  ansatze=[Ansatze.HARTREE_FOCK],
-                  optimizer=Optimizers.NELDER_MEAD,
-                  qoro_service=q_service,
-                  shots=500,
-                  max_interations=1)
-
-
-zne_vqe_problem = VQE(symbols=["H", "H"],
-                      bond_lengths=[0.5, 1.0, 1.5],
-                      coordinate_structure=[(0, 0, -0.5), (0, 0, 0.5)],
-                      ansatze=[Ansatze.HARTREE_FOCK],
-                      optimizer=Optimizers.MONTE_CARLO,
-                      qoro_service=q_service,
-                      #   zne=True,
-                      #   noise=0.01,
-                      shots=500,
-                      max_interations=5)
-
-noisy_vqe_problem = VQE(symbols=["H", "H"],
-                        bond_lengths=[0.5, 1.0, 1.5],
-                        coordinate_structure=[(0, 0, -0.5), (0, 0, 0.5)],
-                        ansatze=[Ansatze.HARTREE_FOCK],
-                        optimizer=Optimizers.MONTE_CARLO,
-                        qoro_service=q_service,
-                        # noise=0.01,
-                        # shots=500,
-                        max_interations=5)
->>>>>>> b44dd521
 
 
 @callback(
@@ -144,7 +86,6 @@
 
 
 @callback(
-<<<<<<< HEAD
     [
         Output(
             component_id="energy-graph",
@@ -160,15 +101,6 @@
         Output("loading-1", "children", allow_duplicate=True),
     ],
     Input("start-button", "n_clicks"),
-=======
-    [Output(component_id="energy-graph", component_property="figure", allow_duplicate=True),
-     Output(component_id="iterations",
-            component_property="figure", allow_duplicate=True),
-     Output(component_id="runtime",
-            component_property="figure", allow_duplicate=True),
-     Output("loading-1", "children", allow_duplicate=True),],
-    Input('start-button', 'n_clicks'),
->>>>>>> b44dd521
     prevent_initial_call=True,
 )
 def run_vqe(n_clicks):
@@ -182,7 +114,6 @@
             ys = []
             for i in range(len(vqe_problem.bond_lengths)):
                 ys.append(energies[i][ansatz][0])
-<<<<<<< HEAD
             fig.add_trace(
                 go.Scatter(
                     x=vqe_problem.bond_lengths,
@@ -198,18 +129,11 @@
             yaxis_title="Energy",
             showlegend=True,
         )
-=======
-            fig.add_trace(go.Scatter(x=vqe_problem.bond_lengths,
-                          y=ys, mode='lines+markers', name=ansatz.name, line=dict(color='blue')))
-        fig.update_layout(title="Energy vs Bond Length",
-                          xaxis_title="Bond Length", yaxis_title="Energy", showlegend=True)
->>>>>>> b44dd521
 
         data = []
         ansatz = vqe_problem.ansatze[0]
         for energy in vqe_problem.energies:
             data.append(energy[0][ansatz][0])
-<<<<<<< HEAD
         fig2.add_trace(
             go.Scatter(
                 x=list(range(1, len(data) + 1)),
@@ -225,17 +149,10 @@
             yaxis_title="Energy",
             showlegend=True,
         )
-=======
-        fig2.add_trace(go.Scatter(x=list(range(1, len(data) + 1)),
-                                  y=data, mode='lines+markers', name="Hartree Fock", line=dict(color='blue')))
-        fig2.update_layout(title="Energy vs Iterations",
-                           xaxis_title="Iteration", yaxis_title="Energy", showlegend=True)
->>>>>>> b44dd521
         qasm_circuits = []
         for circuits in vqe_problem.circuits.values():
             qasm_circuits += [circuit.qasm_circuit for circuit in circuits]
         qpu_list = [i for i in range(1, 10)]
-<<<<<<< HEAD
         simulators = [ParallelSimulator(num_processes=2, qpus=i) for i in qpu_list]
         runtimes = [
             simulator.runtime_estimate(qasm_circuits) for simulator in simulators
@@ -275,30 +192,11 @@
         yaxis_title="Runtime per Iteration",
         showlegend=True,
     )
-=======
-        simulators = [ParallelSimulator(
-            num_processes=2, qpus=i) for i in qpu_list]
-        runtimes = [simulator.runtime_estimate(
-            qasm_circuits) for simulator in simulators]
-        fig3.add_trace(go.Scatter(x=qpu_list, y=runtimes, mode='lines+markers', name='Runtimes',
-                                  line=dict(color='blue')))
-        fig3.update_layout(title="Runtime per Iteration vs QPUs", xaxis_title="Num. of QPUs",
-                           yaxis_title="Runtime per Iteration", showlegend=True)
-
-        return fig, fig2, fig3, "done"
-    fig.update_layout(title="Energy vs Bond Length",
-                      xaxis_title="Bond Length", yaxis_title="Energy", showlegend=True)
-    fig2.update_layout(title="Energy vs Iterations",
-                       xaxis_title="Iteration", yaxis_title="Energy", showlegend=True)
-    fig3.update_layout(title="Runtime per Iteration vs QPUs",
-                       xaxis_title="Num. of QPUs", yaxis_title="Runtime per Iteration", showlegend=True)
->>>>>>> b44dd521
 
     return fig, fig2, fig3, no_update
 
 
 @callback(
-<<<<<<< HEAD
     [
         Output(
             component_id="energy-graph",
@@ -317,18 +215,6 @@
     Input("energy-graph", "figure"),
     Input("iterations", "figure"),
     Input("runtime", "figure"),
-=======
-    [Output(component_id="energy-graph", component_property="figure", allow_duplicate=True),
-     Output(component_id="iterations",
-            component_property="figure", allow_duplicate=True),
-     Output(component_id="runtime",
-            component_property="figure", allow_duplicate=True),
-     Output("loading-1", "children", allow_duplicate=True),],
-    Input('zne-button', 'n_clicks'),
-    Input('energy-graph', 'figure'),
-    Input('iterations', 'figure'),
-    Input('runtime', 'figure'),
->>>>>>> b44dd521
     prevent_initial_call=True,
 )
 def run_zne_vqe(n_clicks, existing_figure1, existing_figure2, existing_figure3):
@@ -351,7 +237,6 @@
             ys = []
             for i in range(len(zne_vqe_problem.bond_lengths)):
                 ys.append(energies[i][ansatz][0])
-<<<<<<< HEAD
             fig.add_trace(
                 go.Scatter(
                     x=zne_vqe_problem.bond_lengths,
@@ -513,88 +398,6 @@
         yaxis_title="Energy",
         showlegend=True,
     )
-=======
-            fig.add_trace(go.Scatter(x=zne_vqe_problem.bond_lengths,
-                          y=ys, mode='lines+markers', name=f'{ansatz.name}, ZNE', line=dict(color='red')))
-        fig.update_layout(title="Energy vs Bond Length",
-                          xaxis_title="Bond Length", yaxis_title="Energy", showlegend=True)
-
-        data = []
-        ansatz = zne_vqe_problem.ansatze[0]
-        for energy in zne_vqe_problem.energies:
-            data.append(energy[0][ansatz][0])
-        fig2.add_trace(go.Scatter(x=list(range(1, len(data) + 1)),
-                                  y=data, mode='lines+markers', name=f'{ansatz.name}, ZNE', line=dict(color='red')))
-        fig2.update_layout(title="Energy vs Iterations",
-                           xaxis_title="Iteration", yaxis_title="Energy", showlegend=True)
-        qasm_circuits = [dumps(circuit)
-                         for circuit in zne_vqe_problem.zne_circuits]
-        qpu_list = [i for i in range(1, 10)]
-        simulators = [ParallelSimulator(
-            num_processes=2, qpus=i) for i in qpu_list]
-        runtimes = [simulator.runtime_estimate(
-            qasm_circuits) for simulator in simulators]
-        fig3.add_trace(go.Scatter(x=qpu_list, y=runtimes, mode='lines+markers', name='ZNE Runtimes',
-                                  line=dict(color='red')))
-        fig3.update_layout(title="Runtime per Iteration vs QPUs", xaxis_title="Num. of QPUs",
-                           yaxis_title="Runtime per Iteration", showlegend=True)
-
-        return fig, fig2, fig3, "done"
-    fig.update_layout(title="Energy vs Bond Length",
-                      xaxis_title="Bond Length", yaxis_title="Energy", showlegend=True)
-    fig2.update_layout(title="Energy vs Iterations",
-                       xaxis_title="Iteration", yaxis_title="Energy", showlegend=True)
-    fig3.update_layout(title="Runtime per Iteration vs QPUs",
-                       xaxis_title="Num. of QPUs", yaxis_title="Runtime per Iteration", showlegend=True)
-
-    return fig, fig2, fig3, no_update
-
-
-@callback(
-    [Output(component_id="energy-graph", component_property="figure", allow_duplicate=True),
-     Output(component_id="iterations",
-            component_property="figure", allow_duplicate=True),
-     Output("loading-1", "children", allow_duplicate=True),],
-    Input('noisy-button', 'n_clicks'),
-    Input('energy-graph', 'figure'),
-    Input('iterations', 'figure'),
-    prevent_initial_call=True,
-)
-def run_noisy_vqe(n_clicks, existing_figure1, existing_figure2):
-    if existing_figure1 is not None:
-        fig = go.Figure(existing_figure1)
-    else:
-        fig = go.Figure()
-    if existing_figure2 is not None:
-        fig2 = go.Figure(existing_figure2)
-    else:
-        fig2 = go.Figure()
-    if n_clicks > 0:
-        noisy_vqe_problem.run()
-        energies = noisy_vqe_problem.energies[noisy_vqe_problem.current_iteration - 1]
-        for ansatz in noisy_vqe_problem.ansatze:
-            ys = []
-            for i in range(len(noisy_vqe_problem.bond_lengths)):
-                ys.append(energies[i][ansatz][0])
-            fig.add_trace(go.Scatter(x=noisy_vqe_problem.bond_lengths,
-                          y=ys, mode='lines+markers', name=f'{ansatz.name}, NOISY', line=dict(color='green')))
-        fig.update_layout(title="Energy vs Bond Length",
-                          xaxis_title="Bond Length", yaxis_title="Energy", showlegend=True)
-
-        data = []
-        ansatz = noisy_vqe_problem.ansatze[0]
-        for energy in noisy_vqe_problem.energies:
-            data.append(energy[0][ansatz][0])
-        fig2.add_trace(go.Scatter(x=list(range(1, len(data) + 1)),
-                                  y=data, mode='lines+markers', name=f'{ansatz.name}, NOISY', line=dict(color='green')))
-        fig2.update_layout(title="Energy vs Iterations",
-                           xaxis_title="Iteration", yaxis_title="Energy", showlegend=True)
-        return fig, fig2, "done"
-    fig.update_layout(title="Energy vs Bond Length",
-                      xaxis_title="Bond Length", yaxis_title="Energy", showlegend=True)
-    fig2.update_layout(title="Energy vs Iterations",
-                       xaxis_title="Iteration", yaxis_title="Energy", showlegend=True)
->>>>>>> b44dd521
     return fig, fig2, no_update
 
 
