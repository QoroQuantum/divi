import logging
<<<<<<< HEAD
import time
=======
>>>>>>> b252382b
from multiprocessing import Pool

import qiskit
from qiskit_aer import AerSimulator

logger = logging.getLogger(__name__)
logger.setLevel(logging.DEBUG)


class ParallelSimulator:
    def __init__(self, num_processes=2):
        self.processes = num_processes
        self.engine = "qiskit"
        self.qpus = 5
        self.gate_times = {}

    @staticmethod
    def simulate_circuit(circuit_data, shots):
        t1 = time.time()
        circuit_label = circuit_data[0]
        circuit = circuit_data[1]
        qiskit_circuit = qiskit.QuantumCircuit.from_qasm_str(circuit)
        aer_simulator = AerSimulator()
        job = aer_simulator.run(qiskit_circuit, shots=shots)
        result = job.result()
        counts = result.get_counts(0)
<<<<<<< HEAD
        # print(f"Simulated {circuit_label} in {time.time() - t1} seconds")
=======
>>>>>>> b252382b
        return {"label": circuit_label, "results": dict(counts)}

    def simulate(self, circuits, shots=1024):
        logger.debug(
<<<<<<< HEAD
            f"Simulating {len(circuits)} circuits with {
                self.processes} processes"
=======
            f"Simulating {len(circuits)} circuits with {self.processes} processes"
>>>>>>> b252382b
        )
        with Pool(processes=self.processes) as pool:
            results = pool.starmap(
                self.simulate_circuit,
                [(circuit, shots) for circuit in circuits.items()],
            )
        return results

    def runtime_estimate(self, circuits, qpus=5):
        # TODO: Implement this function
        return 0


if __name__ == "__main__":
    para_simulator = ParallelSimulator(num_processes=2)
    circuits = {
        "1": 'OPENQASM 2.0;\ninclude "qelib1.inc";\nqreg q[3];\ncreg meas[3];\nh q;\nmeasure q -> meas;',
        "2": 'OPENQASM 2.0;\ninclude "qelib1.inc";\nqreg q[3];\ncreg meas[3];\nh q;\nmeasure q -> meas;',
        "3": 'OPENQASM 2.0;\ninclude "qelib1.inc";\nqreg q[3];\ncreg meas[3];\nh q;\nmeasure q -> meas;',
    }
    results = para_simulator.simulate(circuits, shots=1024)
    print(results)<|MERGE_RESOLUTION|>--- conflicted
+++ resolved
@@ -1,8 +1,4 @@
 import logging
-<<<<<<< HEAD
-import time
-=======
->>>>>>> b252382b
 from multiprocessing import Pool
 
 import qiskit
@@ -29,20 +25,11 @@
         job = aer_simulator.run(qiskit_circuit, shots=shots)
         result = job.result()
         counts = result.get_counts(0)
-<<<<<<< HEAD
-        # print(f"Simulated {circuit_label} in {time.time() - t1} seconds")
-=======
->>>>>>> b252382b
         return {"label": circuit_label, "results": dict(counts)}
 
     def simulate(self, circuits, shots=1024):
         logger.debug(
-<<<<<<< HEAD
-            f"Simulating {len(circuits)} circuits with {
-                self.processes} processes"
-=======
             f"Simulating {len(circuits)} circuits with {self.processes} processes"
->>>>>>> b252382b
         )
         with Pool(processes=self.processes) as pool:
             results = pool.starmap(
