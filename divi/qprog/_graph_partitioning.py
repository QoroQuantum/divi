--- conflicted
+++ resolved
@@ -3,7 +3,7 @@
 from collections.abc import Callable
 from concurrent.futures import ProcessPoolExecutor
 from functools import partial
-from typing import Optional
+from typing import Literal, Optional
 
 import networkx as nx
 import numpy as np
@@ -130,55 +130,10 @@
     return subgraphs
 
 
-def _node_partition_graph(
+def _perform_partitioning(
     graph: nx.Graph,
-    n_clusters: Optional[int] = None,
-    avg_partition_size: Optional[float] = None,
-    partitioning_method: str = "spectral",
-    max_nodes: Optional[int] = None,
-) -> list[nx.Graph]:
-    if not (bool(n_clusters) ^ bool(avg_partition_size)):
-        raise RuntimeError(
-            "Only one of 'n_clusters' and 'avg_partition_size' must be provided."
-        )
-
-    if n_clusters and n_clusters < 1:
-        raise ValueError("'n_clusters' must be a positive integer.")
-
-    if avg_partition_size and avg_partition_size < 1:
-        raise ValueError("'avg_partition_size' must be a positive number.")
-
-    if not n_clusters:
-        n_clusters = int(graph.number_of_nodes() / avg_partition_size)
-
-<<<<<<< HEAD
-    if max_nodes:
-        subgraphs = partition_graph_with_max_nodes(
-            graph,
-            max_nodes=max_nodes,
-            partitioning_method=partitioning_method,
-            init_clusters=n_clusters,
-        )
-    else:
-        subgraphs = perform_partitioning(
-            graph, n_clusters=n_clusters, partitioning_method=partitioning_method
-        )
-
-    final_subgraphs = []
-    for subgraph in subgraphs:
-        if subgraph.number_of_edges() != 0:
-            total_edges += subgraph.number_of_edges()
-            final_subgraphs.append(subgraph)
-
-    if total_edges != graph.number_of_edges():
-        warn(
-            f"Sum of edges count of partitions ({total_edges}) is different from the original graph {graph.number_of_edges()}"
-        )
-    return final_subgraphs
-
-
-def perform_partitioning(
-    graph: nx.Graph, n_clusters: int, partitioning_method: str = "spectral"
+    n_clusters: int,
+    partitioning_method: Literal["spectral", "metis"],
 ):
     """
     Partitions a graph into subgraphs based on the number of clusters or average partition size.
@@ -192,6 +147,7 @@
         list: A list of labels for subgraph allocation.
     """
     subgraphs = []
+
     if partitioning_method == "spectral":
         adj_matrix = nx.to_numpy_array(graph)
         sc = SpectralClustering(n_clusters=n_clusters, affinity="precomputed")
@@ -211,30 +167,14 @@
         )
         subgraphs.append(subgraph)
 
-=======
-    subgraphs = []
-    adj_matrix = nx.to_numpy_array(graph)
-
-    sc = SpectralClustering(n_clusters=n_clusters, affinity="precomputed")
-    partition = sc.fit_predict(adj_matrix)
-
-    if (n_generated := np.amax(partition)) != n_clusters - 1:
-        raise RuntimeError(
-            f"Number of generated partitions ({n_generated + 1}) not equal to the requested one ({n_clusters})."
-        )
-
-    for i in range(n_clusters):
-        subgraph = graph.subgraph(np.where(partition == i)[0])
-
-        if subgraph.number_of_edges() > 0:
-            subgraphs.append(subgraph)
-
->>>>>>> 64b1bbbc
     return subgraphs
 
 
-def partition_graph_with_max_nodes(
-    graph, max_nodes, partitioning_method, init_clusters
+def _partition_graph_with_max_nodes(
+    graph: nx.Graph,
+    max_nodes: int,
+    partitioning_method: Literal["spectral", "metis"],
+    n_init_clusters: int,
 ):
     """
     Partitions a graph into subgraphs based on the number of qubits available.
@@ -250,18 +190,19 @@
     subgraphs = [graph]
     result = []
     iterated = False
+
     while subgraphs:
         current = subgraphs.pop()
         if current.number_of_nodes() <= max_nodes:
             result.append(current)
         else:
             # Partition nodes using spectral clustering
-            if not iterated and init_clusters:
-                n_clusters = init_clusters
+            if not iterated and n_init_clusters:
+                n_clusters = n_init_clusters
             else:
                 n_clusters = 2
 
-            parted_subgraphs = perform_partitioning(
+            parted_subgraphs = _perform_partitioning(
                 current,
                 n_clusters=n_clusters,
                 partitioning_method=(
@@ -273,6 +214,50 @@
             subgraphs.extend(parted_subgraphs)
 
     return result
+
+
+def _node_partition_graph(
+    graph: nx.Graph,
+    partitioning_method: Literal["spectral", "metis"],
+    n_clusters: Optional[int] = None,
+    avg_partition_size: Optional[float] = None,
+    n_max_nodes_per_cluster: Optional[int] = None,
+) -> list[nx.Graph]:
+
+    subgraphs = []
+
+    if not (bool(n_clusters) ^ bool(avg_partition_size)):
+        raise RuntimeError(
+            "Only one of 'n_clusters' and 'avg_partition_size' must be provided."
+        )
+
+    if n_clusters and n_clusters < 1:
+        raise ValueError("'n_clusters' must be a positive integer.")
+
+    if avg_partition_size and avg_partition_size < 1:
+        raise ValueError("'avg_partition_size' must be a positive number.")
+
+    if not n_clusters:
+        n_clusters = int(graph.number_of_nodes() / avg_partition_size)
+
+    if n_max_nodes_per_cluster:
+        subgraphs = _partition_graph_with_max_nodes(
+            graph,
+            max_nodes=n_max_nodes_per_cluster,
+            partitioning_method=partitioning_method,
+            n_init_clusters=n_clusters,
+        )
+    else:
+        subgraphs = _perform_partitioning(
+            graph, n_clusters=n_clusters, partitioning_method=partitioning_method
+        )
+
+    final_subgraphs = []
+    for subgraph in subgraphs:
+        if subgraph.number_of_edges() != 0:
+            final_subgraphs.append(subgraph)
+
+    return final_subgraphs
 
 
 def linear_aggregation(curr_solution, solution_bitstring, graph, reverse_index_maps):
@@ -318,7 +303,7 @@
         aggregate_fn: AggregateFn = linear_aggregation,
         optimizer=Optimizers.MONTE_CARLO,
         max_iterations=10,
-        partitioning_algorithm: str = "spectral",
+        partitioning_algorithm: Literal["spectral", "metis"] = "spectral",
         **kwargs,
     ):
         super().__init__(backend=backend)
