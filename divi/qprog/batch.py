<<<<<<< HEAD
from abc import ABC, abstractmethod
from concurrent.futures import ProcessPoolExecutor, as_completed
=======
from abc import ABC
from abc import abstractmethod
from concurrent.futures import ThreadPoolExecutor
>>>>>>> b44dd521


class ProgramBatch(ABC):
    """This abstract class provides the basic scaffolding for higher-order
    computations that require more than one quantum program to achieve its goal.

    Each implementation of this class has to have an implementation of two functions:
        1. `create_programs`: This function generates the independent programs that
            are needed to achieve the objective of the job. The creation of those
            programs can utilize the instance variables of the class to initialize
            their parameters. The programs should be stored in a key-value store
            where the keys represent the identifier of the program, whether random
            or identificatory.

        2. `aggregate_results`: This function aggregates the results of the programs
            after they are done executing. This function should be aware of the different
            formats the programs might have (counts dictionary, expectation value, etc) and
            handle such cases accordingly.
    """

    def __init__(self):
        super().__init__()

        self.executor = None
        self.manager = None
        self.programs = {}

    @abstractmethod
    def create_programs(self):
        pass

    def reset(self):
        self.programs.clear()
        self.executor = None
        self.manager = None

    def run(self):
        if self.executor is not None:
            raise RuntimeError("A batch is already being run.")

        if len(self.programs) == 0:
            raise RuntimeError("No programs to run.")

        self.executor = ProcessPoolExecutor()

        self.futures = [
            self.executor.submit(program.run) for program in self.programs.values()
        ]

    def check_all_done(self):
        return all(future.done() for future in self.futures)

    def wait_for_all(self):
        if self.executor is None:
            return

        exceptions = []
        try:
            # Ensure all futures are completed and handle exceptions.
            for future in as_completed(self.futures):
                try:
                    future.result()  # Raises an exception if the task failed.
                except Exception as e:
                    exceptions.append(e)
        finally:
            if self.executor:
                self.executor.shutdown(wait=True, cancel_futures=False)
                self.executor = None
                self.futures = []

        if exceptions:
            for i, exc in enumerate(exceptions, 1):
                print(f"Task {i} failed with exception: {exc}")
            raise RuntimeError("One or more tasks failed. Check logs for details.")

    @property
    def total_circuit_count(self):
        return sum(prog.total_circuit_count for prog in self.programs.values())

    @total_circuit_count.setter
    def _(self, value):
        raise RuntimeError("Can not set total circuit count value.")

    @abstractmethod
    def aggregate_results(self):
        pass<|MERGE_RESOLUTION|>--- conflicted
+++ resolved
@@ -1,11 +1,5 @@
-<<<<<<< HEAD
 from abc import ABC, abstractmethod
 from concurrent.futures import ProcessPoolExecutor, as_completed
-=======
-from abc import ABC
-from abc import abstractmethod
-from concurrent.futures import ThreadPoolExecutor
->>>>>>> b44dd521
 
 
 class ProgramBatch(ABC):
@@ -86,7 +80,7 @@
         return sum(prog.total_circuit_count for prog in self.programs.values())
 
     @total_circuit_count.setter
-    def _(self, value):
+    def _(self, _):
         raise RuntimeError("Can not set total circuit count value.")
 
     @abstractmethod
