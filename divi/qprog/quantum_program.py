import pickle

from divi.simulator.parallel_simulator import ParallelSimulator


class QuantumProgram:
    def __init__(self, qoro_service=None):
        self.circuits = []
        self._total_circuit_count = 0
        self.qoro_service = qoro_service
        self.job_id = None

    @property
    def total_circuit_count(self):
        return self._total_circuit_count

    @total_circuit_count.setter
    def _(self, value):
        raise RuntimeError("Can not set total circuit count value.")

    def _prepare_and_send_circuits(self):
        job_circuits = {}

        for circuit in self.circuits:
            job_circuits[circuit.tag] = circuit.qasm_circuit

        self._total_circuit_count += len(self.circuits)
        self.circuits.clear()

        if self.qoro_service is not None:
            job_id = self.qoro_service.send_circuits(
                job_circuits, shots=self.shots, job_type=self.job_type
            )
            self.job_id = job_id if job_id is not None else None
            return job_id, "job_id"
        else:
            circuit_simulator = ParallelSimulator()
            circuit_results = circuit_simulator.simulate(job_circuits, shots=self.shots)
            return circuit_results, "circuit_results"

<<<<<<< HEAD
    def run_iteration(self, store_data=False, data_file=None, type=JobTypes.SIMULATE):
=======
    def run_iteration(self, store_data=False, data_file=None):
>>>>>>> b252382b
        """
        Run an iteration of the program. The outputs are stored in the VQE object. Optionally, the data can be stored in a file.

        args:
            store_data (bool): Whether to store the data for the iteration
            data_file (str): The file to store the data in
        """

        self._run_optimize()
        self._generate_circuits()
        results, param = self._prepare_and_send_circuits()

        if param == "job_id":
            self._post_process_results(job_id=results)
        elif param == "circuit_results":
            self._post_process_results(results=results)

        if store_data:
            self.save_iteration(data_file)

    def save_iteration(self, data_file):
        """
        Save the current iteration of the program to a file.

        args:
            data_file (str): The file to save the iteration to.
        """

        with open(data_file, "wb") as f:
            pickle.dump(self, f)

    @staticmethod
    def import_iteration(data_file):
        """
        Import an iteration of the program from a file.

        args:
            data_file (str): The file to import the iteration from.
        """

        with open(data_file, "rb") as f:
            return pickle.load(f)<|MERGE_RESOLUTION|>--- conflicted
+++ resolved
@@ -38,11 +38,7 @@
             circuit_results = circuit_simulator.simulate(job_circuits, shots=self.shots)
             return circuit_results, "circuit_results"
 
-<<<<<<< HEAD
-    def run_iteration(self, store_data=False, data_file=None, type=JobTypes.SIMULATE):
-=======
     def run_iteration(self, store_data=False, data_file=None):
->>>>>>> b252382b
         """
         Run an iteration of the program. The outputs are stored in the VQE object. Optionally, the data can be stored in a file.
 
