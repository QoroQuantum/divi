--- conflicted
+++ resolved
@@ -299,12 +299,7 @@
                 )
 
                 self.energies.append(energies)
-
-<<<<<<< HEAD
             return self.total_circuit_count, self.run_time
-=======
-            return self.total_circuit_count
->>>>>>> 10530482
 
         elif self.optimizer == Optimizers.NELDER_MEAD:
 
