import logging
import warnings
from enum import Enum

import numpy as np
import pennylane as qml
from qiskit.result import marginal_counts, sampled_expectation_value
from scipy.optimize import minimize

from divi.circuit import Circuit
from divi.qprog import QuantumProgram
from divi.qprog.optimizers import Optimizers
from divi.services.qoro_service import JobStatus

try:
    import openfermionpyscf
except ImportError:
    warnings.warn(
        "openfermionpyscf not installed. Some functionality may be limited.")

warnings.filterwarnings("ignore", category=UserWarning)

# Set up your logger
logger = logging.getLogger(__name__)
logger.setLevel(logging.DEBUG)

# Create console handler and set level to debug
ch = logging.StreamHandler()
ch.setLevel(logging.DEBUG)

formatter = logging.Formatter(
    "%(asctime)s - %(name)s - %(levelname)s - %(message)s")
ch.setFormatter(formatter)

# Add the handler to the logger
logger.addHandler(ch)

# Suppress debug logs from external libraries
logging.getLogger().setLevel(logging.WARNING)


class VQEAnsatze(Enum):
    UCCSD = "UCCSD"
    RY = "RY"
    RYRZ = "RYRZ"
    HW_EFFICIENT = "HW_EFFICIENT"
    LAYERED = "LAYERED"
    QAOA = "QAOA"
    HARTREE_FOCK = "HF"

    def describe(self):
        return self.name, self.value

<<<<<<< HEAD
    def num_params(self, n_qubits):
        if self == VQEAnsatze.UCCSD:
            singles, doubles = qml.qchem.excitations(
                n_qubits.num_electrons, n_qubits.num_qubits
            )
=======
    def num_params(self, vqe):
        if self == VQEAnsatze.UCCSD:
            singles, doubles = qml.qchem.excitations(
                vqe.num_electrons, vqe.num_qubits)
>>>>>>> b44dd521
            s_wires, d_wires = qml.qchem.excitations_to_wires(singles, doubles)
            return len(s_wires) + len(d_wires)
        elif self == VQEAnsatze.HARTREE_FOCK:
            return 1
        elif self == VQEAnsatze.RY:
<<<<<<< HEAD
            return n_qubits.num_qubits
        elif self == VQEAnsatze.RYRZ:
            return 2 * n_qubits.num_qubits
=======
            return vqe.num_qubits
        elif self == VQEAnsatze.RYRZ:
            return 2 * vqe.num_qubits
>>>>>>> b44dd521
        elif self == VQEAnsatze.HW_EFFICIENT:
            # TODO
            return 1
        elif self == VQEAnsatze.LAYERED:
            # TODO
            return 1
        elif self == VQEAnsatze.QAOA:
            # TODO
            return 1


class VQE(QuantumProgram):
    def __init__(
        self,
        symbols,
        bond_length,
        coordinate_structure,
        optimizer=Optimizers.MONTE_CARLO,
        ansatz=VQEAnsatze.HARTREE_FOCK,
        max_iterations=10,
        shots=5000,
        **kwargs,
    ) -> None:
        """
        Initialize the VQE problem.

        Args:
            symbols (list): The symbols of the atoms in the molecule
            bond_length (float): The bond length to consider
            coordinate_structure (list): The coordinate structure of the molecule
            ansatz (VQEAnsatz): The ansatz to use for the VQE problem
            optimizer (Optimizers): The optimizer to use.
            max_iterations (int): Maximum number of iteration optimizers.
            shots (int): Number of shots for each circuit execution.
        """

        # Local Variables
        self.symbols = symbols
        self.bond_length = bond_length
<<<<<<< HEAD
        self.n_qubits = 0
        self.n_electrons = 0
=======
        self.num_qubits = 0
        self.num_electrons = 0
>>>>>>> b44dd521
        self.results = {}
        self.ansatz = ansatz
        self.optimizer = optimizer
        self.shots = shots
        self.max_iterations = max_iterations
        self.coordinate_structure = coordinate_structure
        self.current_iteration = 0

        # Shared Variables
        self.energies = []
        if (m_list := kwargs.pop("energies", None)) is not None:
            self.energies = m_list

        assert len(self.coordinate_structure) == len(
            self.symbols
        ), "The number of symbols must match the number of coordinates"

        self.hamiltonian_ops = self._generate_hamiltonian_operations()

        super().__init__(**kwargs)

    def _reset_params(self):
        self.params = []

    def _generate_hamiltonian_operations(self):
        """
        Generate the Hamiltonian operators for the given bond lengths.

        Returns:
            (list) Hamiltonians for each bond length.
        """

        def all_equal(iterator):
            iterator = iter(iterator)
            try:
                first = next(iterator)
            except StopIteration:
                return True
            return all(first == x for x in iterator)

        n_qubits = []
        n_electrons = []

        # Generate the Hamiltonian for the given bond length
        coordinates = []
        for coord_str in self.coordinate_structure:
            coordinates.append(
                [
                    coord_str[0] * self.bond_length,
                    coord_str[1] * self.bond_length,
                    coord_str[2] * self.bond_length,
                ]
            )

        coordinates = np.array(coordinates)
        molecule = qml.qchem.Molecule(self.symbols, coordinates)
        hamiltonian, qubits = qml.qchem.molecular_hamiltonian(molecule)

        n_qubits.append(qubits)
        n_electrons.append(molecule.n_electrons)

        assert all_equal(
            n_qubits
        ), "All Hamiltonians must have the same number of qubits"
        assert all_equal(
            n_electrons
        ), "All Hamiltonians must have the same number of electrons"

        self.n_qubits = n_qubits[0]
        self.n_electrons = n_electrons[0]

        return hamiltonian

    def _set_ansatz(self, ansatz, params, num_layers=1):
        """
        Set the ansatz for the VQE problem.
        Args:
            ansatz (Ansatze): The ansatz to use
            params (list): The parameters to use for the ansatz
            num_layers (int): The number of layers to use for the ansatz
        """

        def _add_hw_efficient_ansatz(params, num_layers):
            qml.RX(params[0], wires=[0])

        def _add_ry_ansatz(params, num_layers):
            p = 0
            for _ in range(num_layers):
                for j in range(self.n_qubits):
                    qml.RY(params[p], wires=[j])
                    p += 1

        def _add_layered_ansatz(params, num_layers):
            raise NotImplementedError

        def _add_qaoa_ansatz(params, num_layers):
            raise NotImplementedError

        def _add_ryrz_ansatz(params, num_layers):
            p = 0
            for _ in range(num_layers):
                for j in range(self.n_qubits):
                    qml.RY(params[p], wires=[j])
                    p += 1
                    qml.RZ(params[p], wires=[j])

        def _add_uccsd_ansatz(params, num_layers):
<<<<<<< HEAD
            hf_state = qml.qchem.hf_state(self.n_electrons, self.n_qubits)
            singles, doubles = qml.qchem.excitations(self.n_electrons, self.n_qubits)
            s_wires, d_wires = qml.qchem.excitations_to_wires(singles, doubles)
            qml.UCCSD(
                params,
                wires=[i for i in range(self.n_qubits)],
                s_wires=s_wires,
                d_wires=d_wires,
                init_state=hf_state,
            )

        def _add_hartree_fock_ansatz(params, num_layers):
            hf_state = np.array(
                [1 if i < self.n_electrons else 0 for i in range(self.n_qubits)]
=======
            hf_state = qml.qchem.hf_state(self.num_electrons, self.num_qubits)
            singles, doubles = qml.qchem.excitations(
                self.num_electrons, self.num_qubits)
            s_wires, d_wires = qml.qchem.excitations_to_wires(singles, doubles)
            qml.UCCSD(params, wires=[i for i in range(
                self.num_qubits)], s_wires=s_wires, d_wires=d_wires, init_state=hf_state)

        def _add_hartree_fock_ansatz(params, num_layers):
            hf_state = np.array(
                [1 if i < self.num_electrons else 0 for i in range(
                    self.num_qubits)]
>>>>>>> b44dd521
            )

            qml.BasisState(hf_state, wires=[i for i in range(self.n_qubits)])
            qml.DoubleExcitation(params[0], wires=range(self.n_qubits))

        if ansatz == VQEAnsatze.UCCSD:
            _add_uccsd_ansatz(params, num_layers)
        elif ansatz == VQEAnsatze.HARTREE_FOCK:
            _add_hartree_fock_ansatz(params, num_layers)
        elif ansatz == VQEAnsatze.RY:
            _add_ry_ansatz(params, num_layers)
        elif ansatz == VQEAnsatze.RYRZ:
            _add_ryrz_ansatz(params, num_layers)
        elif ansatz == VQEAnsatze.HW_EFFICIENT:
            _add_hw_efficient_ansatz(params, num_layers)
        elif ansatz == VQEAnsatze.LAYERED:
            _add_layered_ansatz(params, num_layers)
        elif ansatz == VQEAnsatze.QAOA:
            _add_qaoa_ansatz(params, num_layers)

    def _generate_circuits(self, params=None) -> None:
        """
        Generate the circuits for the VQE problem.

        In this method, we generate bulk circuits based on the selected parameters.
        We generate circuits for each bond length and each ansatz and optimization choice.

        The structure of the circuits is as follows:
        - For each bond length:
            - For each ansatz:
                - Generate the circuit
        """

        def _prepare_circuit(ansatz, hamiltonian, params):
            """
            Prepare the circuit for the VQE problem.
            Args:
                ansatz (Ansatze): The ansatz to use
                hamiltonian (qml.Hamiltonian): The Hamiltonian to use
                params (list): The parameters to use for the ansatz
            """
            self._set_ansatz(ansatz, params)

            return [qml.sample(term) for term in hamiltonian]

        params = self.params if params is None else [params]

        for p, params_group in enumerate(params):
            qscript = qml.tape.make_qscript(_prepare_circuit)(
                self.ansatz, self.hamiltonian_ops, params_group
            )
            self.circuits.append(Circuit(qscript, tag_prefix=f"{p}"))

    def run(self, store_data=False, data_file=None):
        """
        Run the VQE problem. The outputs are stored in the VQE object. Optionally, the data can be stored in a file.

        Args:
            store_data (bool): Whether to store the data for the iteration
            data_file (str): The file to store the data in
        """
        if self.optimizer == Optimizers.MONTE_CARLO:
            while self.current_iteration < self.max_iterations:
<<<<<<< HEAD
                if self.hamiltonian_ops is None or len(self.hamiltonian_ops) == 0:
                    raise RuntimeError(
                        "Hamiltonian operators must be generated before running the VQE"
                    )
=======
                assert (
                    self.hamiltonian_ops is not None and len(
                        self.hamiltonian_ops) > 0
                ), "Hamiltonian operators must be generated before running the VQE"
>>>>>>> b44dd521

                logger.debug(f"Running iteration {self.current_iteration}")

                self._run_optimize()

                self._generate_circuits()
                self._dispatch_circuits_and_process_results(
                    store_data=store_data, data_file=data_file
                )

        elif self.optimizer == Optimizers.NELDER_MEAD:

            def cost_function(params):
                self._generate_circuits(params)
<<<<<<< HEAD
                energies = self._dispatch_circuits_and_process_results(
                    store_data=store_data, data_file=data_file
                )

=======
                results, param = self._prepare_and_send_circuits()
                if param == "job_id":
                    energies = self._post_process_results(job_id=results)
                elif param == "circuit_results":
                    energies = self._post_process_results(results=results)
>>>>>>> b44dd521
                self.energies.append(energies)
                return energies[0]

            def optimizer_loop_body():

                result = minimize(
                    cost_function,
                    self.params[0],
                    method="Nelder-Mead",
                    options={"maxiter": self.max_iterations},
                )
                return result.fun

            self._reset_params()

<<<<<<< HEAD
            num_params = self.ansatz.num_params(self.n_qubits)
=======
            num_params = self.ansatz.num_params(self)
>>>>>>> b44dd521
            self.params = [
                np.random.uniform(-2 * np.pi, -2 * np.pi, num_params)
                for _ in range(self.optimizer.num_param_sets())
            ]

            return [optimizer_loop_body()]

    def _run_optimize(self):
        """
        Run the optimization step for the VQE problem.
        """
        num_param_sets = self.optimizer.num_param_sets()

        if self.current_iteration == 0:
            self._reset_params()

<<<<<<< HEAD
            num_params = self.ansatz.num_params(self.n_qubits)
=======
            num_params = self.ansatz.num_params(self)
>>>>>>> b44dd521
            self.params = [
                np.random.uniform(0, 2 * np.pi, num_params)
                for _ in range(num_param_sets)
            ]
        else:
            # Optimize the VQE problem.
            if self.optimizer == Optimizers.NELDER_MEAD:
                raise NotImplementedError

            elif self.optimizer == Optimizers.MONTE_CARLO:
                self.params = self.optimizer.compute_new_parameters(
                    self.params,
                    self.current_iteration,
                    losses=self.energies[-1],
                )
            else:
                raise NotImplementedError

        self.current_iteration += 1

    def _post_process_results(self, job_id=None, results=None):
        """
        Post-process the results of the VQE problem.

        Returns:
            (dict) The energies for each parameter set grouping.
        """

        def process_results(results):
            processed_results = {}
            for r in results:
                processed_results[r["label"]] = r["results"]
            return processed_results

        if job_id is not None and self.qoro_service is not None:
            status = self.qoro_service.job_status(
                self.job_id, loop_until_complete=True)
            if status != JobStatus.COMPLETED:
                raise Exception(
                    "Job has not completed yet, cannot post-process results"
                )
            results = self.qoro_service.get_job_results(self.job_id)

        results = process_results(results)
        energies = {}

        for p, _ in enumerate(self.params):
            energies[p] = 0
            cur_result = {
                key: value for key, value in results.items() if key.startswith(f"{p}")
            }

            marginal_results = []
            for c in cur_result.keys():
                ham_op_index = int(c.split("_")[-1])
                ham_op = self.hamiltonian_ops[ham_op_index]
                pair = (
                    ham_op,
                    cur_result[c],
                    marginal_counts(cur_result[c], ham_op.wires.tolist()),
                )
                marginal_results.append(pair)
            for result in marginal_results:
                exp_value = sampled_expectation_value(
                    result[2], "Z" * len(list(result[2].keys())[0])
                )
                energies[p] += float(result[0].scalar) * exp_value

        self.energies.append(energies)

        return energies<|MERGE_RESOLUTION|>--- conflicted
+++ resolved
@@ -15,8 +15,7 @@
 try:
     import openfermionpyscf
 except ImportError:
-    warnings.warn(
-        "openfermionpyscf not installed. Some functionality may be limited.")
+    warnings.warn("openfermionpyscf not installed. Some functionality may be limited.")
 
 warnings.filterwarnings("ignore", category=UserWarning)
 
@@ -28,8 +27,7 @@
 ch = logging.StreamHandler()
 ch.setLevel(logging.DEBUG)
 
-formatter = logging.Formatter(
-    "%(asctime)s - %(name)s - %(levelname)s - %(message)s")
+formatter = logging.Formatter("%(asctime)s - %(name)s - %(levelname)s - %(message)s")
 ch.setFormatter(formatter)
 
 # Add the handler to the logger
@@ -51,32 +49,19 @@
     def describe(self):
         return self.name, self.value
 
-<<<<<<< HEAD
     def num_params(self, n_qubits):
         if self == VQEAnsatze.UCCSD:
             singles, doubles = qml.qchem.excitations(
                 n_qubits.num_electrons, n_qubits.num_qubits
             )
-=======
-    def num_params(self, vqe):
-        if self == VQEAnsatze.UCCSD:
-            singles, doubles = qml.qchem.excitations(
-                vqe.num_electrons, vqe.num_qubits)
->>>>>>> b44dd521
             s_wires, d_wires = qml.qchem.excitations_to_wires(singles, doubles)
             return len(s_wires) + len(d_wires)
         elif self == VQEAnsatze.HARTREE_FOCK:
             return 1
         elif self == VQEAnsatze.RY:
-<<<<<<< HEAD
             return n_qubits.num_qubits
         elif self == VQEAnsatze.RYRZ:
             return 2 * n_qubits.num_qubits
-=======
-            return vqe.num_qubits
-        elif self == VQEAnsatze.RYRZ:
-            return 2 * vqe.num_qubits
->>>>>>> b44dd521
         elif self == VQEAnsatze.HW_EFFICIENT:
             # TODO
             return 1
@@ -116,13 +101,8 @@
         # Local Variables
         self.symbols = symbols
         self.bond_length = bond_length
-<<<<<<< HEAD
         self.n_qubits = 0
         self.n_electrons = 0
-=======
-        self.num_qubits = 0
-        self.num_electrons = 0
->>>>>>> b44dd521
         self.results = {}
         self.ansatz = ansatz
         self.optimizer = optimizer
@@ -230,7 +210,6 @@
                     qml.RZ(params[p], wires=[j])
 
         def _add_uccsd_ansatz(params, num_layers):
-<<<<<<< HEAD
             hf_state = qml.qchem.hf_state(self.n_electrons, self.n_qubits)
             singles, doubles = qml.qchem.excitations(self.n_electrons, self.n_qubits)
             s_wires, d_wires = qml.qchem.excitations_to_wires(singles, doubles)
@@ -245,19 +224,6 @@
         def _add_hartree_fock_ansatz(params, num_layers):
             hf_state = np.array(
                 [1 if i < self.n_electrons else 0 for i in range(self.n_qubits)]
-=======
-            hf_state = qml.qchem.hf_state(self.num_electrons, self.num_qubits)
-            singles, doubles = qml.qchem.excitations(
-                self.num_electrons, self.num_qubits)
-            s_wires, d_wires = qml.qchem.excitations_to_wires(singles, doubles)
-            qml.UCCSD(params, wires=[i for i in range(
-                self.num_qubits)], s_wires=s_wires, d_wires=d_wires, init_state=hf_state)
-
-        def _add_hartree_fock_ansatz(params, num_layers):
-            hf_state = np.array(
-                [1 if i < self.num_electrons else 0 for i in range(
-                    self.num_qubits)]
->>>>>>> b44dd521
             )
 
             qml.BasisState(hf_state, wires=[i for i in range(self.n_qubits)])
@@ -321,17 +287,10 @@
         """
         if self.optimizer == Optimizers.MONTE_CARLO:
             while self.current_iteration < self.max_iterations:
-<<<<<<< HEAD
                 if self.hamiltonian_ops is None or len(self.hamiltonian_ops) == 0:
                     raise RuntimeError(
                         "Hamiltonian operators must be generated before running the VQE"
                     )
-=======
-                assert (
-                    self.hamiltonian_ops is not None and len(
-                        self.hamiltonian_ops) > 0
-                ), "Hamiltonian operators must be generated before running the VQE"
->>>>>>> b44dd521
 
                 logger.debug(f"Running iteration {self.current_iteration}")
 
@@ -346,18 +305,10 @@
 
             def cost_function(params):
                 self._generate_circuits(params)
-<<<<<<< HEAD
                 energies = self._dispatch_circuits_and_process_results(
                     store_data=store_data, data_file=data_file
                 )
 
-=======
-                results, param = self._prepare_and_send_circuits()
-                if param == "job_id":
-                    energies = self._post_process_results(job_id=results)
-                elif param == "circuit_results":
-                    energies = self._post_process_results(results=results)
->>>>>>> b44dd521
                 self.energies.append(energies)
                 return energies[0]
 
@@ -373,11 +324,7 @@
 
             self._reset_params()
 
-<<<<<<< HEAD
             num_params = self.ansatz.num_params(self.n_qubits)
-=======
-            num_params = self.ansatz.num_params(self)
->>>>>>> b44dd521
             self.params = [
                 np.random.uniform(-2 * np.pi, -2 * np.pi, num_params)
                 for _ in range(self.optimizer.num_param_sets())
@@ -394,11 +341,7 @@
         if self.current_iteration == 0:
             self._reset_params()
 
-<<<<<<< HEAD
             num_params = self.ansatz.num_params(self.n_qubits)
-=======
-            num_params = self.ansatz.num_params(self)
->>>>>>> b44dd521
             self.params = [
                 np.random.uniform(0, 2 * np.pi, num_params)
                 for _ in range(num_param_sets)
@@ -434,8 +377,7 @@
             return processed_results
 
         if job_id is not None and self.qoro_service is not None:
-            status = self.qoro_service.job_status(
-                self.job_id, loop_until_complete=True)
+            status = self.qoro_service.job_status(self.job_id, loop_until_complete=True)
             if status != JobStatus.COMPLETED:
                 raise Exception(
                     "Job has not completed yet, cannot post-process results"
