--- conflicted
+++ resolved
@@ -7,11 +7,7 @@
 import sympy as sp
 from scipy.optimize import minimize
 
-<<<<<<< HEAD
 from divi.circuit import MetaCircuit
-=======
-from divi.circuit import Circuit, MetaCircuit
->>>>>>> 8afa0b5d
 from divi.qprog import QuantumProgram
 from divi.qprog.optimizers import Optimizers
 
@@ -69,13 +65,8 @@
         self,
         symbols,
         bond_length: float,
-<<<<<<< HEAD
         coordinate_structure: list[tuple[float, float, float]],
         n_layers: int = 1,
-=======
-        coordinate_structure,
-        n_layers: int,
->>>>>>> 8afa0b5d
         optimizer=Optimizers.MONTE_CARLO,
         ansatz=VQEAnsatze.HARTREE_FOCK,
         max_iterations=10,
@@ -123,16 +114,6 @@
             for i, term in enumerate(self.hamiltonian)
         }
 
-<<<<<<< HEAD
-=======
-        self.hamiltonian = self._generate_hamiltonian_operations()
-
-        self.expval_hamiltonian_metadata = {
-            i: (term.wires, float(term.scalar))
-            for i, term in enumerate(self.hamiltonian)
-        }
-
->>>>>>> 8afa0b5d
         self._meta_circuits = self._create_meta_circuits()
 
         super().__init__(**kwargs)
@@ -324,12 +305,8 @@
                 )
 
                 self.energies.append(energies)
-<<<<<<< HEAD
 
             return self._total_circuit_count, self._total_run_time
-=======
-            return self.total_circuit_count, self.run_time
->>>>>>> 8afa0b5d
 
         elif self.optimizer == Optimizers.NELDER_MEAD:
 
@@ -356,11 +333,7 @@
                 options={"maxiter": self.max_iterations},
             )
 
-<<<<<<< HEAD
-            return self.total_circuit_count, self.total_run_time
-=======
-            return self.total_circuit_count, self.run_time
->>>>>>> 8afa0b5d
+            return self._total_circuit_count, self._total_run_time
 
     def _run_optimize(self):
         """
