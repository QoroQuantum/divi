import logging
import re
from typing import Literal, get_args

import matplotlib.pyplot as plt
import networkx as nx
import numpy as np
import pennylane as qml
import pennylane.qaoa as pqaoa
import rustworkx as rx
import sympy as sp
from scipy.optimize import minimize

from divi.circuit import MetaCircuit
from divi.qprog import QuantumProgram
from divi.qprog.optimizers import Optimizers

# Set up your logger
logger = logging.getLogger(__name__)
logger.setLevel(logging.DEBUG)

# Create console handler and set level to debug
ch = logging.StreamHandler()
ch.setLevel(logging.DEBUG)

formatter = logging.Formatter("%(asctime)s - %(name)s - %(levelname)s - %(message)s")
ch.setFormatter(formatter)

# Add the handler to the logger
logger.addHandler(ch)

# Suppress debug logs from external libraries
logging.getLogger().setLevel(logging.WARNING)

_SUPPORTED_PROBLEMS_LITERAL = Literal[
    "max_clique",
    "max_independent_set",
    "max_weight_cycle",
    "maxcut",
    "min_vertex_cover",
]
_SUPPORTED_PROBLEMS = get_args(_SUPPORTED_PROBLEMS_LITERAL)

_SUPPORTED_INITIAL_STATES_LITERAL = Literal[
    "Zeros", "Ones", "Superposition", "Recommended"
]

# Recommended initial state as per Pennylane's documentation.
# Values are of the format (Constrained, Unonstrained).
# Value is duplicated if not applicable to the problem
_PROBLEM_TO_INITIAL_STATE_MAP = dict(
    zip(
        _SUPPORTED_PROBLEMS,
        [
            ("Zeros", "Superposition"),
            ("Zeros", "Superposition"),
            ("Superposition", "Superposition"),
            ("Superposition", "Superposition"),
            ("Ones", "Superposition"),
        ],
    )
)


def _resolve_circuit_layers(problem, graph, initial_state, **kwargs):
    """
    Generates the cost and mixer hamiltonians for a given problem, in addition to
    optional metadata returned by Pennylane if applicable
    """

    is_constrained = kwargs.pop("is_constrained", True)

    if problem in (
        "max_clique",
        "max_independent_set",
        "max_weight_cycle",
        "min_vertex_cover",
    ):
        params = (graph, is_constrained)
    else:
        params = (graph,)

    if initial_state == "Recommended":
        resolved_initial_state = _PROBLEM_TO_INITIAL_STATE_MAP[problem][
            0 if is_constrained else 1
        ]
    else:
        resolved_initial_state = initial_state

    return *getattr(pqaoa, problem)(*params), resolved_initial_state


class QAOA(QuantumProgram):
    def __init__(
        self,
        problem: _SUPPORTED_PROBLEMS_LITERAL,
        graph: nx.Graph | rx.PyGraph,
        n_layers: int,
        initial_state: _SUPPORTED_INITIAL_STATES_LITERAL = "Recommended",
        optimizer=Optimizers.MONTE_CARLO,
        max_iterations=10,
        **kwargs,
    ):
        """
        Initialize the QAOA problem.

        Args:
            problem (str): The graph problem to solve.
            graph (networkx.Graph or rustworkx.PyGraph): The graph representing the problem
            n_layers (int): number of QAOA layers
            initial_state (str): The initial state of the circuit
        """
        self.graph = graph

        if problem not in _SUPPORTED_PROBLEMS:
            raise ValueError(
                f"Unsupported Problem. Got '{problem}'. Must be one of: {_SUPPORTED_PROBLEMS}"
            )
        self.problem = problem

        if initial_state not in get_args(_SUPPORTED_INITIAL_STATES_LITERAL):
            raise ValueError(
                f"Unsupported Initial State. Got {initial_state}. Must be one of: {get_args(_SUPPORTED_INITIAL_STATES_LITERAL)}"
            )

        # Local Variables
        self.n_layers = n_layers
        self.optimizer = optimizer
        self.max_iterations = max_iterations
        self.n_qubits = graph.number_of_nodes()
        self.current_iteration = 0
        self.params = []
        self._solution_nodes = None

        # Shared Variables
        self.losses = []
        if (m_list_losses := kwargs.pop("losses", None)) is not None:
            self.losses = m_list_losses

        self.probs = []
        if (m_list_probs := kwargs.pop("probs", None)) is not None:
            self.probs = m_list_probs

        (
            self.cost_hamiltonian,
            self.mixer_hamiltonian,
            *self.problem_metadata,
            self.initial_state,
        ) = _resolve_circuit_layers(problem, graph, initial_state, **kwargs)

        self.expval_hamiltonian_metadata = {
            i: (term.wires, float(term.scalar))
            for i, term in enumerate(self.cost_hamiltonian)
        }

        self._meta_circuits = self._create_meta_circuits()

        kwargs.pop("is_constrained", None)
        super().__init__(**kwargs)

    def _reset_params(self):
        self.params = []

    def _run_optimize(self):
        """
        Run the optimization step for the QAOA problem.
        """
        n_param_sets = self.optimizer.n_param_sets

        if self.current_iteration == 0:
            self._reset_params()
            self.params = [
                np.random.uniform(0, 2 * np.pi, self.n_layers * 2)
                for _ in range(n_param_sets)
            ]
        else:
            # Optimize the QAOA problem.
            if self.optimizer == Optimizers.MONTE_CARLO:
                self.params = self.optimizer.compute_new_parameters(
                    self.params,
                    self.current_iteration,
                    losses=self.losses[self.current_iteration - 1],
                )
            else:
                raise NotImplementedError

        self.current_iteration += 1

    def _post_process_results(self, results):
        """
        Post-process the results of the QAOA problem.

        Returns:
            (dict) The losses for each parameter set grouping.
        """

        if self._is_compute_probabilies:
            probs = {
                outer_k: {
                    inner_k: inner_v / self.shots
                    for inner_k, inner_v in outer_v.items()
                }
                for outer_k, outer_v in results.items()
            }
            self.probs.append(probs)

        losses = super()._post_process_results(results)

        if not self._is_compute_probabilies:
            self.losses.append(losses)

        return losses

    def _create_meta_circuits(self):
        """
        Generate the meta circuits for the QAOA problem.

        In this method, we generate the scaffolding for the circuits that will be
        executed during optimization.
        """

        betas = sp.symarray("β", self.n_layers)
        gammas = sp.symarray("γ", self.n_layers)

        sym_params = np.vstack((betas, gammas)).transpose()

        def _qaoa_layer(params):
            gamma, beta = params
            pqaoa.cost_layer(gamma, self.cost_hamiltonian)
            pqaoa.mixer_layer(beta, self.mixer_hamiltonian)

        def _prepare_circuit(hamiltonian, params, final_measurement):
            """
            Prepare the circuit for the QAOA problem.
            Args:
                hamiltonian (qml.Hamiltonian): The Hamiltonian term to measure
            """

            # Note: could've been done as qml.[Insert Gate](wires=range(self.n_qubits))
            # but there seems to be a bug with program capture in Pennylane.
            # Maybe check when a new version comes out?
            if self.initial_state == "Ones":
                for i in range(self.n_qubits):
                    qml.PauliX(wires=i)
            elif self.initial_state == "Superposition":
                for i in range(self.n_qubits):
                    qml.Hadamard(wires=i)

            qml.layer(_qaoa_layer, self.n_layers, params)

            if final_measurement:
                return qml.probs()
            else:
                return [qml.sample(term) for term in hamiltonian]

        return {
            "opt_circuit": MetaCircuit(
                qml.tape.make_qscript(_prepare_circuit)(
                    self.cost_hamiltonian, sym_params, final_measurement=False
                ),
                symbols=sym_params.flatten(),
            ),
            "meas_circuit": MetaCircuit(
                qml.tape.make_qscript(_prepare_circuit)(
                    self.cost_hamiltonian, sym_params, final_measurement=True
                ),
                symbols=sym_params.flatten(),
            ),
        }

    def _generate_circuits(self, params=None, **kwargs):
        """
        Generate the circuits for the QAOA problem.

        In this method, we generate bulk circuits based on the selected parameters.
        """

        # Clear the previous circuit batch
        self.circuits[:] = []

        circuit_type = (
            "opt_circuit"
            if not kwargs.pop("measurement_phase", False)
            else "meas_circuit"
        )

<<<<<<< HEAD
        params = self.params if params is None else [params]
=======
        params = self.params if params is None else [params.reshape(-1, 2)]
>>>>>>> 8afa0b5d

        for p, params_group in enumerate(params):
            circuit = self._meta_circuits[circuit_type].initialize_circuit_from_params(
                params_group, tag_prefix=f"{p}"
            )

            self.circuits.append(circuit)

    def run(self, store_data=False, data_file=None):
        """
        Run the QAOA problem. The outputs are stored in the QAOA object. Optionally, the data can be stored in a file.

        Args:
            store_data (bool): Whether to store the data for the iteration
            data_file (str): The file to store the data in
        """

        if self.optimizer == Optimizers.MONTE_CARLO:
            while self.current_iteration < self.max_iterations:
                logger.debug(f"Running iteration {self.current_iteration}")

                self._run_optimize()

                self._is_compute_probabilies = False
                self._generate_circuits(final_measurement=False)
                self._dispatch_circuits_and_process_results(
                    store_data=store_data, data_file=data_file
                )

                self._is_compute_probabilies = True
                self._generate_circuits(final_measurement=True)
                self._dispatch_circuits_and_process_results(
                    store_data=store_data, data_file=data_file
                )

<<<<<<< HEAD
            return self._total_circuit_count, self._total_run_time
=======
            return self.total_circuit_count, self.run_time
>>>>>>> 8afa0b5d

        elif self.optimizer == Optimizers.NELDER_MEAD:

            def cost_function(params):
                self._is_compute_probabilies = False
                self._generate_circuits(params, measurement_phase=False)
                losses = self._dispatch_circuits_and_process_results(
                    store_data=store_data, data_file=data_file
                )

                self.losses.append(losses)

                self._is_compute_probabilies = True
                self._generate_circuits(params, measurement_phase=True)
                self._dispatch_circuits_and_process_results(
                    store_data=store_data, data_file=data_file
                )

                return losses[0]

            self._reset_params()

            self.params = [
                np.random.uniform(0, 2 * np.pi, self.n_layers * 2)
                for _ in range(self.optimizer.n_param_sets)
            ]

            self._minimize_res = minimize(
                cost_function,
                self.params[0],
                method="Nelder-Mead",
                options={"maxiter": self.max_iterations},
            )

<<<<<<< HEAD
            return self._total_circuit_count, self._total_run_time
=======
            return self.total_circuit_count, self.run_time
>>>>>>> 8afa0b5d

    def compute_final_solution(self):
        # Convert losses dict to list to apply ordinal operations
        final_losses_list = list(self.losses[-1].values())

        # Get the index of the smallest loss in the last operation
        best_solution_idx = min(
            range(len(final_losses_list)),
            key=lambda x: final_losses_list.__getitem__(x),
        )

        # Retrieve the probability distribution dictionary of the best solution
        best_solution_probs = self.probs[-1][f"{best_solution_idx}_0"]

        # Retrieve the bitstring with the actual best solution
        # Reverse to account for the endianness difference
        best_solution_bitstring = max(best_solution_probs, key=best_solution_probs.get)[
            ::-1
        ]

        self._solution_nodes = [
            m.start() for m in re.finditer("1", best_solution_bitstring)
        ]

        return self._solution_nodes

    def draw_solution(self):
        if not self._solution_nodes:
            self.compute_final_solution()

        # Create a dictionary for node colors
        node_colors = [
            "red" if node in self._solution_nodes else "lightblue"
            for node in self.graph.nodes()
        ]

        plt.figure(figsize=(10, 8))

        pos = nx.spring_layout(self.graph)

        nx.draw_networkx_nodes(self.graph, pos, node_color=node_colors, node_size=500)
        nx.draw_networkx_edges(self.graph, pos)
        nx.draw_networkx_labels(self.graph, pos, font_size=10, font_weight="bold")

        # Remove axes
        plt.axis("off")

        # Show the plot
        plt.tight_layout()
        plt.show()<|MERGE_RESOLUTION|>--- conflicted
+++ resolved
@@ -95,7 +95,7 @@
         self,
         problem: _SUPPORTED_PROBLEMS_LITERAL,
         graph: nx.Graph | rx.PyGraph,
-        n_layers: int,
+        n_layers: int = 1,
         initial_state: _SUPPORTED_INITIAL_STATES_LITERAL = "Recommended",
         optimizer=Optimizers.MONTE_CARLO,
         max_iterations=10,
@@ -284,11 +284,7 @@
             else "meas_circuit"
         )
 
-<<<<<<< HEAD
         params = self.params if params is None else [params]
-=======
-        params = self.params if params is None else [params.reshape(-1, 2)]
->>>>>>> 8afa0b5d
 
         for p, params_group in enumerate(params):
             circuit = self._meta_circuits[circuit_type].initialize_circuit_from_params(
@@ -324,11 +320,7 @@
                     store_data=store_data, data_file=data_file
                 )
 
-<<<<<<< HEAD
             return self._total_circuit_count, self._total_run_time
-=======
-            return self.total_circuit_count, self.run_time
->>>>>>> 8afa0b5d
 
         elif self.optimizer == Optimizers.NELDER_MEAD:
 
@@ -363,11 +355,7 @@
                 options={"maxiter": self.max_iterations},
             )
 
-<<<<<<< HEAD
             return self._total_circuit_count, self._total_run_time
-=======
-            return self.total_circuit_count, self.run_time
->>>>>>> 8afa0b5d
 
     def compute_final_solution(self):
         # Convert losses dict to list to apply ordinal operations
