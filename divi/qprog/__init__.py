from .quantum_program import QuantumProgram
from .batch import ProgramBatch
from ._qaoa import QAOA
from ._vqe import VQE, VQEAnsatze
<<<<<<< HEAD
from .optimizers import Optimizers
=======
from ._vqe_sweep import VQEHyperparameterSweep
>>>>>>> b252382b
<|MERGE_RESOLUTION|>--- conflicted
+++ resolved
@@ -2,8 +2,5 @@
 from .batch import ProgramBatch
 from ._qaoa import QAOA
 from ._vqe import VQE, VQEAnsatze
-<<<<<<< HEAD
 from .optimizers import Optimizers
-=======
 from ._vqe_sweep import VQEHyperparameterSweep
->>>>>>> b252382b
