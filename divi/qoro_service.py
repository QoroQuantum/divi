--- conflicted
+++ resolved
@@ -4,6 +4,7 @@
 
 import base64
 import gzip
+import json
 import logging
 import time
 from collections.abc import Callable
@@ -267,15 +268,11 @@
                 json=payload,
                 timeout=100,
             )
-<<<<<<< HEAD
 
             if response.status_code == HTTPStatus.CREATED:
                 job_ids.append(response.json()["job_id"])
             else:
                 _raise_with_details(response)
-=======
-            job_ids.append(response.json()["job_id"])
->>>>>>> ff8c51ff
 
         return job_ids if len(job_ids) > 1 else job_ids[0]
 
