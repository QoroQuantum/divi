import os
import time
<<<<<<< HEAD
import gzip
import base64
import json

=======
>>>>>>> b252382b
from enum import Enum
from http import HTTPStatus

import requests

<<<<<<< HEAD
LOCAL = os.environ.get("LOCAL", "True") == "False"
=======
import requests

LOCAL = os.environ.get("LOCAL", "True") == "True"
>>>>>>> b252382b
if LOCAL:
    API_URL = "http://127.0.0.1:8000/api"
else:
    API_URL = "https://app.qoroquantum.net/api"


class JobStatus(Enum):
    PENDING = "PENDING"
    RUNNING = "RUNNING"
    COMPLETED = "COMPLETED"
    FAILED = "FAILED"
    CANCELLED = "CANCELLED"


class JobTypes(Enum):
    EXECUTE = "EXECUTE"
    SIMULATE = "SIMULATE"
    ESTIMATE = "ESTIMATE"


class MaxRetriesReachedError(Exception):
    """Exception raised when the maximum number of retries is reached."""

    def __init__(self, retries, message="Maximum retries reached"):
        self.retries = retries
        self.message = f"{message}: {retries} retries attempted"
        super().__init__(self.message)


class QoroService:

    def __init__(self, auth_token) -> None:
        self.auth_token = "Bearer " + auth_token

    def test_connection(self):
        """Test the connection to the Qoro API"""
<<<<<<< HEAD
        response = requests.get(
            API_URL, headers={"Authorization": self.auth_token}, timeout=10
        )
        if response.status_code == HTTPStatus.OK:
=======

        response = requests.get(
            API_URL, headers={"Authorization": self.auth_token}, timeout=10
        )
        if response.status_code == 200:
>>>>>>> b252382b
            print("Connection successful")
        else:
            print("Connection failed")
        return response

    def send_circuits(
<<<<<<< HEAD
        self, circuits, shots=1000, tag="default", job_type=JobTypes.SIMULATE
=======
        self, circuits, shots=1000, tag="default", job_type=JobTypes.EXECUTE
>>>>>>> b252382b
    ):
        """
        Send circuits to the Qoro API for execution

        args:
            circuits: list of circuits to be sent as QASM strings
            shots (optional): number of shots to be executed for each circuit, default 1000
            tag (optional): tag to be used for the job, defaut "default"
        return:
            job_id: The job id of the job created
        """
        def _compress_data(value):
            return base64.b64encode(gzip.compress(value.encode("utf-8"))).decode("utf-8")

        data = {
            "circuits": {key: _compress_data(value) for key, value in circuits.items()},
            "shots": shots,
            "tag": tag,
            "type": job_type.value,
        }
<<<<<<< HEAD

=======
>>>>>>> b252382b
        response = requests.post(
            API_URL + "/job/",
            headers={
                "Authorization": self.auth_token,
                "Content-Type": "application/json",
            },
            json=data,
            timeout=10,
        )
<<<<<<< HEAD
        if response.status_code == HTTPStatus.CREATED:
            job_id = response.json()["job_id"]
            return job_id
        elif response.status_code == HTTPStatus.UNAUTHORIZED:
            raise requests.exceptions.HTTPError(
                "401 Unauthorized: Invalid API token")
=======
        if response.status_code == 201:
            job_id = response.json()["job_id"]
            return job_id
        elif response.status_code == 401:
            raise requests.exceptions.HTTPError("401 Unauthorized: Invalid API token")
>>>>>>> b252382b
        else:
            raise requests.exceptions.HTTPError(
                f"{response.status_code}: {response.reason}"
            )

    def delete_job(self, job_id):
        """
        Delete a job from the Qoro Database.

        args:
            job_id: The ID of the job to be deleted
        return:
            response: The response from the API
        """
        response = requests.delete(
            API_URL + f"/job/{job_id}",
            headers={"Authorization": self.auth_token},
            timeout=10,
        )
        return response

    def get_job_results(self, job_id):
        """
        Get the results of a job from the Qoro Database.

        args:
            job_id: The ID of the job to get results from
        return:
            results: The results of the job
        """
        response = requests.get(
            API_URL + f"/job/{job_id}/results",
            headers={"Authorization": self.auth_token},
            timeout=10,
        )
<<<<<<< HEAD
        if response.status_code == HTTPStatus.OK:
=======
        if response.status_code == 200:
>>>>>>> b252382b
            return response.json()
        elif response.status_code == HTTPStatus.BAD_REQUEST:
            raise requests.exceptions.HTTPError(
                "400 Bad Request: Job results not available, likely job is still running"
            )
        else:
            raise requests.exceptions.HTTPError(
                f"{response.status_code}: {response.reason}"
            )

    def job_status(
        self,
        job_id,
        loop_until_complete=False,
        on_complete=None,
<<<<<<< HEAD
        timeout=3,
=======
        timeout=5,
>>>>>>> b252382b
        max_retries=100,
        verbose=True,
    ):
        """
        Get the status of a job and optionally execute function *on_complete* on the results
        if the status is COMPLETE.

        args:
            job_id: The job id of the job
            loop_until_complete (optional): A flag to loop until the job is completed
            on_complete (optional): A function to be called when the job is completed
            timeout (optional): The time to wait between retries
            max_retries (optional): The maximum number of retries
            verbose (optional): A flag to print the when retrying
        return:
            status: The status of the job
        """

        def _poll_job_status():
            response = requests.get(
<<<<<<< HEAD
                API_URL + f"/job/{job_id}/status/",
=======
                API_URL + f"/job/{job_id}/status",
>>>>>>> b252382b
                headers={
                    "Authorization": self.auth_token,
                    "Content-Type": "application/json",
                },
                timeout=200,
            )
<<<<<<< HEAD
            if response.status_code == HTTPStatus.OK:
=======
            if response.status_code == 200:
>>>>>>> b252382b
                return response.json()["status"], response
            else:
                raise ("Error getting job status")

        if loop_until_complete:
            retries = 0
            completed = False
            while True:
                job_status, response = _poll_job_status()
                if job_status == JobStatus.COMPLETED.value:
                    results = response.json()["results"]
                    completed = True
                    break
                if retries >= max_retries:
                    break
                retries += 1
                time.sleep(timeout)
                if verbose:
                    print(
                        f"Retrying: {retries} times",
                        f"Run time: {retries*timeout} seconds",
                    )
            if completed and on_complete:
                return on_complete(results)
            elif completed:
                return JobStatus.COMPLETED
            else:
                raise MaxRetriesReachedError(retries)
        else:
            return _poll_job_status()[0]<|MERGE_RESOLUTION|>--- conflicted
+++ resolved
@@ -1,24 +1,16 @@
+import os
 import os
 import time
-<<<<<<< HEAD
 import gzip
 import base64
 import json
 
-=======
->>>>>>> b252382b
 from enum import Enum
 from http import HTTPStatus
 
 import requests
 
-<<<<<<< HEAD
 LOCAL = os.environ.get("LOCAL", "True") == "False"
-=======
-import requests
-
-LOCAL = os.environ.get("LOCAL", "True") == "True"
->>>>>>> b252382b
 if LOCAL:
     API_URL = "http://127.0.0.1:8000/api"
 else:
@@ -55,29 +47,17 @@
 
     def test_connection(self):
         """Test the connection to the Qoro API"""
-<<<<<<< HEAD
         response = requests.get(
             API_URL, headers={"Authorization": self.auth_token}, timeout=10
         )
         if response.status_code == HTTPStatus.OK:
-=======
-
-        response = requests.get(
-            API_URL, headers={"Authorization": self.auth_token}, timeout=10
-        )
-        if response.status_code == 200:
->>>>>>> b252382b
             print("Connection successful")
         else:
             print("Connection failed")
         return response
 
     def send_circuits(
-<<<<<<< HEAD
         self, circuits, shots=1000, tag="default", job_type=JobTypes.SIMULATE
-=======
-        self, circuits, shots=1000, tag="default", job_type=JobTypes.EXECUTE
->>>>>>> b252382b
     ):
         """
         Send circuits to the Qoro API for execution
@@ -96,12 +76,9 @@
             "circuits": {key: _compress_data(value) for key, value in circuits.items()},
             "shots": shots,
             "tag": tag,
-            "type": job_type.value,
+            "type": job_type.value
         }
-<<<<<<< HEAD
-
-=======
->>>>>>> b252382b
+
         response = requests.post(
             API_URL + "/job/",
             headers={
@@ -111,20 +88,12 @@
             json=data,
             timeout=10,
         )
-<<<<<<< HEAD
         if response.status_code == HTTPStatus.CREATED:
             job_id = response.json()["job_id"]
             return job_id
         elif response.status_code == HTTPStatus.UNAUTHORIZED:
             raise requests.exceptions.HTTPError(
                 "401 Unauthorized: Invalid API token")
-=======
-        if response.status_code == 201:
-            job_id = response.json()["job_id"]
-            return job_id
-        elif response.status_code == 401:
-            raise requests.exceptions.HTTPError("401 Unauthorized: Invalid API token")
->>>>>>> b252382b
         else:
             raise requests.exceptions.HTTPError(
                 f"{response.status_code}: {response.reason}"
@@ -144,6 +113,11 @@
             headers={"Authorization": self.auth_token},
             timeout=10,
         )
+        response = requests.delete(
+            API_URL + f"/job/{job_id}",
+            headers={"Authorization": self.auth_token},
+            timeout=10,
+        )
         return response
 
     def get_job_results(self, job_id):
@@ -160,11 +134,7 @@
             headers={"Authorization": self.auth_token},
             timeout=10,
         )
-<<<<<<< HEAD
         if response.status_code == HTTPStatus.OK:
-=======
-        if response.status_code == 200:
->>>>>>> b252382b
             return response.json()
         elif response.status_code == HTTPStatus.BAD_REQUEST:
             raise requests.exceptions.HTTPError(
@@ -180,19 +150,17 @@
         job_id,
         loop_until_complete=False,
         on_complete=None,
-<<<<<<< HEAD
         timeout=3,
-=======
-        timeout=5,
->>>>>>> b252382b
         max_retries=100,
         verbose=True,
     ):
         """
         Get the status of a job and optionally execute function *on_complete* on the results
+        Get the status of a job and optionally execute function *on_complete* on the results
         if the status is COMPLETE.
 
         args:
+            job_id: The job id of the job
             job_id: The job id of the job
             loop_until_complete (optional): A flag to loop until the job is completed
             on_complete (optional): A function to be called when the job is completed
@@ -205,22 +173,14 @@
 
         def _poll_job_status():
             response = requests.get(
-<<<<<<< HEAD
                 API_URL + f"/job/{job_id}/status/",
-=======
-                API_URL + f"/job/{job_id}/status",
->>>>>>> b252382b
                 headers={
                     "Authorization": self.auth_token,
                     "Content-Type": "application/json",
                 },
                 timeout=200,
             )
-<<<<<<< HEAD
             if response.status_code == HTTPStatus.OK:
-=======
-            if response.status_code == 200:
->>>>>>> b252382b
                 return response.json()["status"], response
             else:
                 raise ("Error getting job status")
@@ -231,6 +191,7 @@
             while True:
                 job_status, response = _poll_job_status()
                 if job_status == JobStatus.COMPLETED.value:
+                    results = response.json()["results"]
                     results = response.json()["results"]
                     completed = True
                     break
@@ -243,6 +204,10 @@
                         f"Retrying: {retries} times",
                         f"Run time: {retries*timeout} seconds",
                     )
+                    print(
+                        f"Retrying: {retries} times",
+                        f"Run time: {retries*timeout} seconds",
+                    )
             if completed and on_complete:
                 return on_complete(results)
             elif completed:
