--- conflicted
+++ resolved
@@ -71,22 +71,17 @@
         Returns:
             job_id: The job id of the job created
         """
-<<<<<<< HEAD
 
         def _compress_data(value):
             return base64.b64encode(gzip.compress(value.encode("utf-8"))).decode(
                 "utf-8"
             )
-=======
-        def _compress_data(value):
-            return base64.b64encode(gzip.compress(value.encode("utf-8"))).decode("utf-8")
->>>>>>> b44dd521
 
         data = {
             "circuits": {key: _compress_data(value) for key, value in circuits.items()},
             "shots": shots,
             "tag": tag,
-            "type": job_type.value
+            "type": job_type.value,
         }
 
         response = requests.post(
@@ -102,12 +97,7 @@
             job_id = response.json()["job_id"]
             return job_id
         elif response.status_code == HTTPStatus.UNAUTHORIZED:
-<<<<<<< HEAD
             raise requests.exceptions.HTTPError("401 Unauthorized: Invalid API token")
-=======
-            raise requests.exceptions.HTTPError(
-                "401 Unauthorized: Invalid API token")
->>>>>>> b44dd521
         else:
             raise requests.exceptions.HTTPError(
                 f"{response.status_code}: {response.reason}"
