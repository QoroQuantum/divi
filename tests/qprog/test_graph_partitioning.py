--- conflicted
+++ resolved
@@ -1,10 +1,8 @@
-<<<<<<< HEAD
-from collections.abc import Sequence
-=======
 # SPDX-FileCopyrightText: 2025 Qoro Quantum Ltd <divi@qoroquantum.de>
 #
 # SPDX-License-Identifier: Apache-2.0
->>>>>>> 1183fe18
+
+from collections.abc import Sequence
 
 import networkx as nx
 import pytest
